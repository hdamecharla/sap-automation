@model AutomationForm.Models.FormViewModel<SystemModel>

@{
    ViewBag.Title = "Install SAP";
    ViewData["environment"] = Model.SapObject.environment;
    IEnumerable<SelectListItem> environments = ViewBag.Environments;
    IEnumerable<SelectListItem> acssEnvs = new List<SelectListItem>
    {
        new SelectListItem { Text = "", Value = "" },
        new SelectListItem { Text = "NonProd", Value = "NonProd" },
        new SelectListItem { Text = "Prod", Value = "Prod" }
    };
    IEnumerable<SelectListItem> acssSystems = new List<SelectListItem>
    {
        new SelectListItem { Text = "", Value = "" },
        new SelectListItem { Text = "ECC", Value = "ECC" },
        new SelectListItem { Text = "Other", Value = "Other" }
    };
}

<script src="~/lib/jquery/dist/jquery.min.js"></script>
<script type="text/javascript">

    window.onload = function () {
        $(".js-example-placeholder-single").select2({
            placeholder: "Search...",
            allowClear: true,
            tags: true
        });

        toggleNullParameters();
    }

</script>

<fluent-breadcrumb>
    <fluent-breadcrumb-item href="@Url.Action("Index", "Home")">Home</fluent-breadcrumb-item>
    <fluent-breadcrumb-item href="@Url.Action("Index", "System")">Systems</fluent-breadcrumb-item>
    <fluent-breadcrumb-item href="#">Install</fluent-breadcrumb-item>
</fluent-breadcrumb>

<div class="text-center">
    <h2>Install SAP</h2>
</div>

<h4>Are you sure you want to install SAP using System @Model.SapObject.Id?</h4>
<div>
    @await Html.PartialAsync("_DetailsPartial", Model)

    @using (Html.BeginForm())
    {
        @Html.AntiForgeryToken()
        <div class="ms-TextField">
            <div class="left-input">
                @Html.Label("sap_system_configuration_name", "SAP System", new { @class = $"ms-Label required" })
                <p>SAP System configuration name</p>
            </div>

            <div class="right-input">
                @Html.TextBox("sap_system_configuration_name", Model.SapObject.Id, new { @class = "ms-TextField-field", @onkeyup = $"toggleDisableViaNInputs(['sap_system_configuration_name', 'environment', 'bom_base_name'], 'confirm-install-system-checkbox')" })
            </div>
        </div>

        <div class="ms-TextField">
            <div class="left-input">
                @Html.Label("environment", "Workload Environment", new { @class = $"ms-Label required" })
                <p>Please specify the workload environment to deploy to (DEV, QA, PRD, ...)</p>
            </div>

            <div class="right-input">
                @Html.DropDownList("environment", environments, new { @class = "js-example-placeholder-single", @style = "width: 100%;", @onchange = $"toggleDisableViaNInputs(['sap_system_configuration_name', 'environment', 'bom_base_name'], 'confirm-install-system-checkbox')" })
            </div>
        </div>

        <div class="ms-TextField">
            <div class="left-input">
                @Html.Label("bom_base_name", "Bill of Materials name", new { @class = $"ms-Label required" })
                <p>Bill of materials name</p>
            </div>

            <div class="right-input">
                @Html.TextBox("bom_base_name", "", new { @class = "ms-TextField-field", @onkeyup = $"toggleDisableViaNInputs(['sap_system_configuration_name', 'environment', 'bom_base_name'], 'confirm-install-system-checkbox')" })
            </div>
        </div>

        <div class="ms-TextField">
            <div class="left-input">
                @Html.Label("extra_params", "Extra Parameters", new { @class = $"ms-Label" })
                <p>Extra parameters</p>
            </div>

            <div class="right-input">
                @Html.TextBox("extra_params", "", new { @class = "ms-TextField-field" })
            </div>
        </div>

        @Html.EditorForModel("Checkbox", new { ParameterName = "base_os_configuration", DisplayName = "Core Operating System Configuration", IsChecked = true })

        @Html.EditorForModel("Checkbox", new { ParameterName = "sap_os_configuration", DisplayName = "SAP Operating System Configuration", IsChecked = true })

        @Html.EditorForModel("Checkbox", new { ParameterName = "bom_processing", DisplayName = "Software Acquisition", IsChecked = true })

        @Html.EditorForModel("Checkbox", new { ParameterName = "database_install", DisplayName = "Database Installation", IsChecked = true })

        @Html.EditorForModel("Checkbox", new { ParameterName = "scs_installation", DisplayName = "SCS Installation", IsChecked = true })

        @Html.EditorForModel("Checkbox", new { ParameterName = "db_load", DisplayName = "Database Load", IsChecked = true })

        @Html.EditorForModel("Checkbox", new { ParameterName = "high_availability_configuration", DisplayName = "SAP & DB High Availability Setup", IsChecked = true })

        @Html.EditorForModel("Checkbox", new { ParameterName = "pas_installation", DisplayName = "PAS Installation", IsChecked = true })

        @Html.EditorForModel("Checkbox", new { ParameterName = "application_server_installation", DisplayName = "APP Installation", IsChecked = true })

        @Html.EditorForModel("Checkbox", new { ParameterName = "webdispatcher_installation", DisplayName = "WebDispatcher Installation", IsChecked = false })

<<<<<<< HEAD
        @Html.EditorForModel("Checkbox", new { ParameterName = "acss_registration", DisplayName = "Register System in ACSS", IsChecked = true })


=======
>>>>>>> 615ae96d
        <fluent-checkbox id="confirm-install-system-checkbox" onchange="toggleDisableViaCheckbox(this, 'install-system-button')" disabled>I confirm that I wish to install SAP on this system</fluent-checkbox><br />

        <fluent-button id="install-system-button" appearance="accent" value="Install" type="submit" disabled>
            <i class="ms-Icon ms-Icon--Installation" aria-hidden="true"></i> Install
        </fluent-button>

        <fluent-anchor href="@Url.Action("Index", "System")">
            Cancel
        </fluent-anchor>

    }
</div><|MERGE_RESOLUTION|>--- conflicted
+++ resolved
@@ -114,12 +114,9 @@
 
         @Html.EditorForModel("Checkbox", new { ParameterName = "webdispatcher_installation", DisplayName = "WebDispatcher Installation", IsChecked = false })
 
-<<<<<<< HEAD
         @Html.EditorForModel("Checkbox", new { ParameterName = "acss_registration", DisplayName = "Register System in ACSS", IsChecked = true })
 
 
-=======
->>>>>>> 615ae96d
         <fluent-checkbox id="confirm-install-system-checkbox" onchange="toggleDisableViaCheckbox(this, 'install-system-button')" disabled>I confirm that I wish to install SAP on this system</fluent-checkbox><br />
 
         <fluent-button id="install-system-button" appearance="accent" value="Install" type="submit" disabled>

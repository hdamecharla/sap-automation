--- conflicted
+++ resolved
@@ -73,7 +73,7 @@
             </div>
         </div>
     }
-    
+
     <div id="form-sticky-header">
         <div class="filter-checkboxes">
             <fluent-checkbox checked class="parameters-filter" onchange="toggleParams(this, 1)" id="basic-filter">Basic</fluent-checkbox>
@@ -139,23 +139,13 @@
 
             <td>
                 &nbsp
-<<<<<<< HEAD
-                <fluent-anchor appearance="accent" style="margin-top: 15px" href="@Url.Action("Install", "System", new { id = @Model.SapObject.Id, partitionKey = @Model.SapObject.environment })">
-                    Install
-                </fluent-anchor>
-            </td>
-
-            <td>
-                &nbsp
-=======
->>>>>>> df063c58
                 <fluent-anchor appearance="accent" style="margin-top: 15px" href="@Url.Action("Download", "System", new { id = @Model.SapObject.Id, partitionKey = @Model.SapObject.environment })">
                     Download
                 </fluent-anchor>
             </td>
 
          </tr>
-        
+
 
     </form>
 </div>
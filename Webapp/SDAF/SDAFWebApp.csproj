--- conflicted
+++ resolved
@@ -16,20 +16,6 @@
 
   <ItemGroup>
     <PackageReference Include="Azure.Data.Tables" Version="12.8.3" />
-<<<<<<< HEAD
-    <PackageReference Include="Azure.Identity" Version="1.11.0" />
-    <PackageReference Include="Azure.ResourceManager" Version="1.11.0" />
-    <PackageReference Include="Azure.ResourceManager.Compute" Version="1.4.0" />
-    <PackageReference Include="Azure.ResourceManager.KeyVault" Version="1.2.1" />
-    <PackageReference Include="Azure.ResourceManager.Network" Version="1.7.0" />
-    <PackageReference Include="Azure.ResourceManager.Resources" Version="1.7.1" />
-    <PackageReference Include="Azure.ResourceManager.Storage" Version="1.2.1" />
-    <PackageReference Include="Azure.Storage.Blobs" Version="12.19.1" />
-    <PackageReference Include="Microsoft.AspNetCore.Authentication.AzureAD.UI" Version="6.0.27" />
-    <PackageReference Include="Microsoft.Extensions.Azure" Version="1.7.2" />
-    <PackageReference Include="Microsoft.Identity.Web" Version="2.17.4" />
-    <PackageReference Include="Microsoft.Identity.Web.UI" Version="2.17.4" />
-=======
     <PackageReference Include="Azure.Identity" Version="1.11.3" />
     <PackageReference Include="Azure.ResourceManager" Version="1.12.0" />
     <PackageReference Include="Azure.ResourceManager.Compute" Version="1.4.0" />
@@ -44,7 +30,6 @@
     <PackageReference Include="Microsoft.Identity.Web.UI" Version="2.18.1" />
     <PackageReference Include="Microsoft.TeamFoundationServer.Client" Version="19.225.1" />
     <PackageReference Include="Microsoft.VisualStudio.Services.InteractiveClient" Version="19.225.1" />
->>>>>>> df063c58
     <PackageReference Include="Microsoft.VisualStudio.Web.CodeGeneration.Design" Version="7.0.11" />
     <PackageReference Include="Newtonsoft.Json" Version="13.0.3" />
     <PackageReference Include="NuGet.Packaging" Version="6.9.1" />

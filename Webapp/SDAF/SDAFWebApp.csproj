<Project Sdk="Microsoft.NET.Sdk.Web">

  <PropertyGroup>
    <TargetFramework>net8.0</TargetFramework>
  </PropertyGroup>

  <ItemGroup>
    <None Include="wwwroot\css\prism.css" />
    <None Include="wwwroot\js\prism.js" />
    <Folder Include="wwwroot\images\" />
    <None Include="ParameterDetails/LandscapeTemplate.txt" CopyToOutputDirectory="PreserveNewest" CopyToPublishDirectory="PreserveNewest" />
    <None Include="ParameterDetails/SystemTemplate.txt" CopyToOutputDirectory="PreserveNewest" CopyToPublishDirectory="PreserveNewest" />
  </ItemGroup>



  <ItemGroup>
    <PackageReference Include="Azure.Data.Tables" Version="12.9.0" />
    <PackageReference Include="Azure.Identity" Version="1.12.0" />
<<<<<<< HEAD
    <PackageReference Include="Azure.ResourceManager" Version="1.12.0" />
=======
    <PackageReference Include="Azure.ResourceManager" Version="1.13.0" />
>>>>>>> a0dd2499
    <PackageReference Include="Azure.ResourceManager.Compute" Version="1.6.0" />
    <PackageReference Include="Azure.ResourceManager.KeyVault" Version="1.3.0" />
    <PackageReference Include="Azure.ResourceManager.Network" Version="1.8.0" />
    <PackageReference Include="Azure.ResourceManager.Resources" Version="1.8.0" />
    <PackageReference Include="Azure.ResourceManager.Storage" Version="1.3.0" />
    <PackageReference Include="Azure.Storage.Blobs" Version="12.21.2" />
    <PackageReference Include="Microsoft.AspNetCore.Authentication.AzureAD.UI" Version="6.0.33" />
    <PackageReference Include="Microsoft.Extensions.Azure" Version="1.7.5" />
    <PackageReference Include="Microsoft.Identity.Web" Version="3.1.0" />
    <PackageReference Include="Microsoft.Identity.Web.UI" Version="3.1.0" />
    <PackageReference Include="Microsoft.VisualStudio.Services.InteractiveClient" Version="19.241.0-preview" />
    <PackageReference Include="Microsoft.VisualStudio.Web.CodeGeneration.Design" Version="8.0.4" />
    <PackageReference Include="Newtonsoft.Json" Version="13.0.3" />
    <PackageReference Include="NuGet.Packaging" Version="6.11.0" />
    <PackageReference Include="System.Data.SqlClient" Version="4.8.6" />
    <PackageReference Include="System.Linq.Async" Version="6.0.1" />
  </ItemGroup>

</Project><|MERGE_RESOLUTION|>--- conflicted
+++ resolved
@@ -17,11 +17,7 @@
   <ItemGroup>
     <PackageReference Include="Azure.Data.Tables" Version="12.9.0" />
     <PackageReference Include="Azure.Identity" Version="1.12.0" />
-<<<<<<< HEAD
-    <PackageReference Include="Azure.ResourceManager" Version="1.12.0" />
-=======
     <PackageReference Include="Azure.ResourceManager" Version="1.13.0" />
->>>>>>> a0dd2499
     <PackageReference Include="Azure.ResourceManager.Compute" Version="1.6.0" />
     <PackageReference Include="Azure.ResourceManager.KeyVault" Version="1.3.0" />
     <PackageReference Include="Azure.ResourceManager.Network" Version="1.8.0" />

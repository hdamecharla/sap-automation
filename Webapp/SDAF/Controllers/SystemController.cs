--- conflicted
+++ resolved
@@ -113,11 +113,7 @@
       {
         file = await _appFileService.GetByIdAsync(id + "_custom_sizes.json", partitionKey);
         s.custom_disk_sizes_filename = id + "_custom_sizes.json";
-<<<<<<< HEAD
-
-=======
         s.database_size = "Custom";
->>>>>>> 8def4a65
       }
       catch
       {
@@ -272,10 +268,6 @@
 
           system.custom_disk_sizes_filename = id + "_custom_sizes.json";
           system.database_size = "Custom";
-<<<<<<< HEAD
-          system.app_tier_sizing_dictionary_key = "Custom";
-=======
->>>>>>> 8def4a65
 
           string thisContent = System.Text.Encoding.UTF8.GetString(stream.ToArray());
           string pathForNaming = $"/SYSTEM/{id}/{id}_custom_sizes.json";

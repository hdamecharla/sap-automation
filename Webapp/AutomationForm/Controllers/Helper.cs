--- conflicted
+++ resolved
@@ -358,11 +358,6 @@
 
             return true;
         }
-<<<<<<< HEAD
-        
-=======
-
->>>>>>> b947b63c
         public static string TfvarToJson(string hclString)
         {
             StringReader stringReader = new StringReader(hclString);
@@ -431,11 +426,7 @@
                     }
                 }
             }
-<<<<<<< HEAD
-            return jsonString.ToString();   
-=======
             return jsonString.ToString();
->>>>>>> b947b63c
         }
 
         public static async Task<AppFile> GetImagesFile(ITableStorageService<AppFile> appFileService)

--- conflicted
+++ resolved
@@ -43,11 +43,9 @@
 # Ignore OS files         - MKD 20221221
 **/.DS_Store
 
-<<<<<<< HEAD
 # Additional files to ignore
 owners.txt
 NuGet.config
-=======
+
 # Ignore Python cache directories
 __pycache__
->>>>>>> f6349795

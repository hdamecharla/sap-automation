### ---Terraform--- ###
# Local .terraform directories
**/.terraform/*

# .tfstate files
*.tfstate
*.tfstate.*

# Crash log files
crash.log

# Ignore any .tfvars files that are generated automatically for each Terraform run. Most
# .tfvars files are managed as part of configuration and so should be included in
# version control.
#
# example.tfvars

# Ignore override files as they are usually used to override resources locally and so
# are not checked in
override.tf
override.tf.json
*_override.tf
*_override.tf.json

# Include override files you do wish to add to version control using negated pattern
#
# !example_override.tf

# Include tfplan files to ignore the plan output of command: terraform plan -out=tfplan
# example: *tfplan*
**/.terraform.lock.hcl
**/obj/*
.vscode/launch.json
.vscode/tasks.json
.vscode/settings.json
Webapp/.vs/SDAF
Webapp/SDAF/bin
Webapp/SDAF/Properties/PublishProfiles
Webapp/.vs/ProjectEvaluation
Webapp/SDAF/Properties/ServiceDependencies
Webapp/.npmrc

# Ignore OS files         - MKD 20221221
**/.DS_Store

<<<<<<< HEAD
# Ignore Python cache directories
__pycache__
=======
# Additional files to ignore
owners.txt
NuGet.config
>>>>>>> 8646becb
<|MERGE_RESOLUTION|>--- conflicted
+++ resolved
@@ -43,11 +43,8 @@
 # Ignore OS files         - MKD 20221221
 **/.DS_Store
 
-<<<<<<< HEAD
 # Ignore Python cache directories
 __pycache__
-=======
 # Additional files to ignore
 owners.txt
-NuGet.config
->>>>>>> 8646becb
+NuGet.config
--- conflicted
+++ resolved
@@ -24,11 +24,7 @@
 
 materials:
   dependencies:
-<<<<<<< HEAD
-    - name:                            "HANA_2_00_061_v0001ms"
-=======
     - name:                            "HANA_2_00_063_v0001ms"
->>>>>>> 4fa1140e
     - name:                            "SWPM20SP12_latest"
     - name:                            "SUM20SP14_latest"
   media:

---
# /*---------------------------------------------------------------------------8
# |                                                                            |
# |                           Validate the parameters                          |
# |                                                                            |
# +------------------------------------4--------------------------------------*/

- hosts: localhost
  name: "0.0 Validations"
  gather_facts: false
  vars_files:
    - vars/ansible-input-api.yaml # API Input template with defaults

  # -------------------------------------+---------------------------------------8
  #
  # Build the list of tasks to be executed in order here.
  #
  # -------------------------------------+---------------------------------------8

  tasks:
    - name:                            "0.0 Validations - ensure jmespath is installed in the playbook python"
      ansible.builtin.pip:
        name:                          jmespath
        state:                         present

    - name:                            "0.0 Validations - ensure netaddr is installed in the controller"
      ansible.builtin.pip:
        name:                          netaddr
        state:                         present

    - name:                            "0.0 Validations - Create Progress folder"
      ansible.builtin.file:
        path:                          "{{ _workspace_directory }}/.progress"
        state:                         directory
        mode:                          0755

    - name:                            "0.0 Validations - Remove os-install-done flag"
      ansible.builtin.file:
        path:                          "{{ _workspace_directory }}/.progress/validation-done"
        state:                         absent

    - name:                            "0.0 Validations - Initialize tier"
      ansible.builtin.set_fact:
        tier:                          fencing

    - name:                            "0.0 Validations - Retrieve the Fencing SPN details"
      ansible.builtin.include_role:
        name:                          roles-misc/0.2-kv-secrets
      when:                            platform != "ORACLE"
      tags:
        - kv-secrets

    - name:                            "0.0 Validations - Retrieve the storage account details"
      ansible.builtin.include_role:
        name:                          roles-misc/0.3.sap-installation-media-storage-details
        public:                        true
      tags:
        - kv-sap-installation-media-storage-details

    - name:                            "0.0 Validations - Check required variables are present and not empty"
      ansible.builtin.assert:
        that:
          - "{{ item_to_check.parameter is defined }}" # Has the variable been defined
          - "{{ item_to_check.parameter | trim | length > 1 }}"
        fail_msg: "{{ item_to_check.error }}"
      loop:
        - {
            parameter:                 "bom_base_name",
            error:                     "Please provide the Bill of materials name in bom_base_name parameter",
          }
        - {
            parameter:                 "kv_name",
            error:                     "Please provide the workload zone key vault name in kv_name parameter",
          }
        - {
            parameter:                 "sap_fqdn",
            error:                     "Please provide the SAP fqdn in  in sap_fqdn parameter",
          }
        - {
            parameter:                 "sap_sid",
            error:                     "Please provide the SAP SID in sap_sid parameter",
          }
        - {
            parameter:                 "secret_prefix",
            error:                     "Please provide the Key Vault secret prefix in secret_prefix parameter",
          }
        - {
            parameter:                 "sapbits_location_base_path",
            error:                     "Please provide the sapbits_location_base_path in the deployer key vault",
          }
      loop_control:
        loop_var:                      item_to_check

    - name:                            "0.0 Validations - Check required SCS HA variables are present and not empty"
      ansible.builtin.assert:
        that:
          - "{{ item_to_check.parameter is defined }}" # Has the variable been defined
          - "{{ item_to_check.parameter | trim | length > 1 }}"
        fail_msg: "{{ item_to_check.error }}"
      loop:
        - {
            parameter:                 "NFS_provider",
            error:                     "A highly available SCS deployment requires that NFS_Provider provided",
          }
        - {
            parameter:                 "sap_mnt",
            error:                     "A highly available SCS deployment requires a shared sap_mnt is provided",
          }
        - {
            parameter:                 "scs_lb_ip",
            error:                     "A highly available SCS deployment requires that scs_lb_ip is provided",
          }
        - {
            parameter:                 "ecs_lb_ip",
            error:                     "A highly available SCS deployment requires  that ers_lb_ip is provided",
          }
      loop_control:
        loop_var:                      item_to_check
      when: scs_high_availability

    - name:                            "0.0 Validations - Check required SCS HA fencing variables are present and not empty"
      ansible.builtin.assert:
        that:
          - "{{ item_to_check.parameter is defined }}" # Has the variable been defined
          - "{{ item_to_check.parameter | trim | length > 1 }}"
        fail_msg: "{{ item_to_check.error }}"
      loop:
        - {
            parameter:                 "fencing_spn_client_id",
            error:                     "A highly available SCS deployment requires that an SPN is defined for the fencing agent",
          }
        - {
            parameter:                 "fencing_spn_client_pwd",
            error:                     "A highly available SCS deployment requires that an SPN is defined for the fencing agent",
          }
        - {
            parameter:                 "fencing_spn_subscription_id",
            error:                     "A highly available SCS deployment requires that an SPN is defined for the fencing agent",
          }
        - {
            parameter:                 "fencing_spn_tenant_id",
            error:                     "A highly available SCS deployment requires that an SPN is defined for the fencing agent",
          }
      loop_control:
        loop_var:                      item_to_check
      when:
        - scs_high_availability
        - not use_msi_for_clusters

    - name:                            "0.0 Validations - Check required Database HA variables are present and not empty"
      ansible.builtin.assert:
        that:
          - "{{ item_to_check.parameter is defined }}" # Has the variable been defined
          - "{{ item_to_check.parameter | trim | length > 1 }}"
        fail_msg: "{{ item_to_check.error }}"
      loop:
        - {
            parameter:                 "db_lb_ip",
            error:                     "A highly available SCS deployment requires that scs_lb_ip is provided",
          }
        - {
            parameter:                 "fencing_spn_client_id",
            error:                     "A highly available SCS deployment requires that an SPN is defined for the fencing agent",
          }
        - {
            parameter:                 "fencing_spn_client_pwd",
            error:                     "A highly available SCS deployment requires that an SPN is defined for the fencing agent",
          }
        - {
            parameter:                 "fencing_spn_subscription_id",
            error:                     "A highly available SCS deployment requires that an SPN is defined for the fencing agent",
          }
        - {
            parameter:                 "fencing_spn_tenant_id",
            error:                     "A highly available SCS deployment requires that an SPN is defined for the fencing agent",
          }
      loop_control:
        loop_var:                      item_to_check
      when:
        - db_high_availability
        - platform == "HANA"

    - name:                            "0.0 Validations - sharedHome variables"
      ansible.builtin.debug:
        var:                           sid_to_be_deployed
      when:                            MULTI_SIDS is defined
      loop:                            "{{ MULTI_SIDS }}"
      loop_control:
        loop_var:                      sid_to_be_deployed

    - name:                            "0.0 Validations - Validate ORACLE parameters (ora_release and ora_version)"
      ansible.builtin.assert:
        that:
          - ora_release is version(ora_supported_version,'>=')
          - ora_version is version(ora_supported_version,'>=')
        fail_msg: "Oracle deployments requires that ora_release and ora_version are provided"
      when:
        - platform == 'ORACLE'

    - name:                            "0.0 Validations - Validate ORACLE parameters (oracle_sbp_patch)"
      ansible.builtin.assert:
        that:
          - oracle_sbp_patch is defined
<<<<<<< HEAD
          - oracle_sbp_patch | default('') | trim | length > 1
=======
          - oracle_sbp_patch | replace(' ', '') | length > 1
>>>>>>> bb51304d
        fail_msg: "Oracle deployments requires that oracle_sbp_patch is provided"
      when:
        - platform == 'ORACLE'

    - name:                            "0.0 Validations - Show ORACLE parameters"
      ansible.builtin.debug:
        msg:
          - "ora_release: {{ ora_release }}"
          - "ora_version: {{ ora_version }}"
          - "oracle_sbp_patch: {{ oracle_sbp_patch  | replace(' ', '') | length }}"

      when:
        - platform == 'ORACLE'

    - name:                            "0.0 Validations - Get Access Token"
      ansible.builtin.command: >-
        az account get-access-token --query accessToken -o tsv
      changed_when:                    false
      register:                        access_token_data

    - name:                            "0.0 Validations - Save the access token"
      ansible.builtin.set_fact:
        access_token:                  "{{ access_token_data.stdout }}"
      no_log: true

    - name:                            "0.0 Validations - Retrieve Subscription ID and Resource Group Name"
      ansible.builtin.command:         curl -H Metadata:true --noproxy "*" "http://169.254.169.254/metadata/instance?api-version=2021-02-01"
      register:                        azure_metadata
      no_log:                          true
      changed_when:                    false
      args:
        warn:                          false

    - name:                            "0.0 Validations - Show IMDS results"
      ansible.builtin.debug:
        var:                           azure_metadata
        verbosity:                     2

    - name:                            "0.0 Validations - Save the Json data to a Variable as a Fact"
      ansible.builtin.set_fact:
        json_azure_data:               "{{ azure_metadata.stdout | from_json }}"
      no_log:                          true

    - name:                            "0.0 Validations - Extract details"
      ansible.builtin.set_fact:
        subscription_id:               "{{ json_azure_data | json_query('compute.subscriptionId') }}"
        resource_group_name:           "{{ json_azure_data | json_query('compute.resourceGroupName') }}"

# /*---------------------------------------------------------------------------8
# |                                                                            |
# |                  Validate the server side parameters                       |
# |                                                                            |
# +------------------------------------4--------------------------------------*/

- hosts: "{{ sap_sid | upper }}_DB  :
    {{ sap_sid | upper }}_SCS :
    {{ sap_sid | upper }}_ERS :
    {{ sap_sid | upper }}_PAS :
    {{ sap_sid | upper }}_ERS :
    {{ sap_sid | upper }}_APP :
    {{ sap_sid | upper }}_WEB"

  name: "0.0 Validations - Validate SAP-Parameters"
  gather_facts: true
  vars_files:
    - vars/ansible-input-api.yaml # API Input template with defaults
  tasks:
    - name:                            "0.0 Validations: - Set Python version {{ distribution_id }}"
      ansible.builtin.set_fact:
        python_version: "python2"

    - name:                            "0.0 Validations: - Set Python version {{ distribution_id }}"
      ansible.builtin.set_fact:
        python_version: "python3"
      when: (ansible_distribution | lower ~ ansible_distribution_major_version) in ['suse15', 'redhat8', 'sles_sap15']

    - name:                            "0.0 Validations - Get details from local host"
      ansible.builtin.set_fact:
        subscription_id: "{{ hostvars.localhost.subscription_id }}"
        resource_group_name: "{{ hostvars.localhost.resource_group_name }}"
        access_token: "{{ hostvars.localhost.access_token }}"
      no_log: true

    - name:                            "0.0 Validations - Variables"
      ansible.builtin.debug:
        var: hostvars
        verbosity: 4

    - name:                            "0.0 Validations - groupsnames"
      ansible.builtin.debug:
        var: group_names
        verbosity: 4

    - name:                            "0.0 Validations - Variables"
      ansible.builtin.debug:
        msg:
          - "Virtual Host Name: {{ virtual_host }}"
          - "DNS:               {{ ansible_domain }}"

    - name:                            "0.0 Validations - Validate SCS and HDB instance numbers"
      ansible.builtin.assert:
        that:
          - "scs_instance_number != db_instance_number"
        fail_msg:                      "Please ensure that the scs_instance_number is different from the db_instance_number when performing a standalone installation"
      when:                            (ansible_play_hosts_all | length) == 1
      tags:
        - 0.0-scs-db-instance-single

    - name:                            "0.0 Validations - Validate SCS and HDB SIDs"
      ansible.builtin.assert:
        that:
          - "sap_sid != db_sid"
        fail_msg:                      "Please ensure that the sap_sid is different from the db_sid when performing a standalone installation"
      when:                            (ansible_play_hosts_all | length) == 1
      tags:
        - 0.0-scs-db-single

    - name: Validate SCS and PAS instance numbers
      ansible.builtin.assert:
        that:
          - "scs_instance_number != pas_instance_number"
        fail_msg:                      "Please ensure that the pas_instance_number is different from the scs_instance_number when installing PAS on ASCS"
      when:                            (ansible_play_hosts_all | length) == 2
      tags:
        - 0.0-scs-pas

    - name:                            "0.0 Validations - Validate SCS and PAS instance numbers"
      ansible.builtin.assert:
        that:
          - "scs_instance_number != pas_instance_number"
        fail_msg:                      "Please ensure that the pas_instance_number is different from the scs_instance_number on standalone installation"
      when:                            (ansible_play_hosts_all | length) == 1
      tags:
        - 0.0-scs-pas-single

    - name:                            "0.0 Validations - Check internet connectivity"
      ansible.builtin.uri:
        url: "https://management.azure.com/subscriptions/{{ subscription_id }}/providers/Microsoft.Web/sites?api-version=2016-08-01"
        headers:
          Authorization: "Bearer {{ access_token }}"
          Content-Type: application/json
          Accept: application/json
        status_code:
          - 200
          - 403
      register: internet_check
      vars:
        ansible_python_interpreter: "{{ python_version }}"
      when:
        - (ansible_distribution | lower ~ ansible_distribution_major_version) in ['suse15', 'redhat8', 'sles_sap15' ]
      tags:
        - 0.0-internet

    - name:                            "0.0 Validations - Check internet connectivity"
      ansible.builtin.uri:
        url: "https://management.azure.com/subscriptions/{{ subscription_id }}/providers/Microsoft.Web/sites?api-version=2016-08-01"
        headers:
          Authorization: "Bearer {{ access_token }}"
          Content-Type: application/json
          Accept: application/json
        status_code:
          - 200
          - 403
      register: internet_check
      when:
        - (ansible_distribution | lower ~ ansible_distribution_major_version) != 'suse15'
        - (ansible_distribution | lower ~ ansible_distribution_major_version) != 'sles_sap15'
        - (ansible_distribution | lower ~ ansible_distribution_major_version) != 'redhat8'
      tags:
        - 0.0-internet

    # - name:                            "0.0 Validations - Get repository listing (SUSE)"
    #   ansible.builtin.command:         zypper lr
    #   register:                        zypper_results
    #   changed_when:                    false
    #   args:
    #     warn:                          false  # quieten warning about using zypper directly
    #   when:
    #     - (ansible_distribution | lower ~ ansible_distribution_major_version) in ['suse15', 'sles_sap15' ]
    #   tags:
    #     - 0.0-zypper

    # - name:                            "0.0 Validations - Show repositories"
    #   ansible.builtin.debug:
    #     var:                           zypper_results.stdout_lines
    #     verbosity:                     0
    #   when:
    #     - (ansible_distribution | lower ~ ansible_distribution_major_version) in ['suse15', 'sles_sap15' ]
    #     - zypper_results is defined

    # - name:                            "0.0 Validations - Get repository listing (RHEL)"
    #   ansible.builtin.command:         yum repolist
    #   register:                        yum_results
    #   changed_when:                    false
    #   args:
    #     warn:                          false  # quieten warning about using yum directly
    #   when:
    #     - (ansible_distribution | lower ~ ansible_distribution_major_version) in ['redhat7', 'redhat8']
    #   tags:
    #     - 0.0-yum

    # - name:                            "0.0 Validations - Show repositories"
    #   ansible.builtin.debug:
    #     var:                           yum_results.stdout_lines
    #   when:
    #     - (ansible_distribution | lower ~ ansible_distribution_major_version) in ['redhat7', 'redhat8']
    #     - yum_results is defined

    - name:                            "0.0 Validations - Show Mounts"
      ansible.builtin.command: df -h
      register: mounts
      failed_when: false
      tags:
        - 0.0-mounts

    - name:                            "0.0 Validations - Show Mounts"
      ansible.builtin.debug:
        var: mounts.stdout_lines
      when: mounts is defined

    - name:                            "0.0 Validations - Show Hosts"
      ansible.builtin.command: cat /etc/hosts
      register: hosts
      tags:
        - 0.0-hosts

    - name:                            "0.0 Validations - Show Hosts"
      ansible.builtin.debug:
        var: hosts.stdout_lines
      when: hosts is defined

    - name:                            "0.0 Validations - Create validation-done flag"
      delegate_to: localhost
      become: false
      ansible.builtin.file:
        path: "{{ _workspace_directory }}/.progress/validation-done"
        state: touch
        mode: 0755

    - name:                            "0.0 Validations - Netmask"
      ansible.builtin.debug:
        msg:
          - "Netmask: {{ hostvars[ansible_hostname]['ansible_default_ipv4']['netmask'] }}"
          - "CIDR:    {{ ((hostvars[ansible_hostname]['ansible_default_ipv4']['address'] | string) + '/' +
            (hostvars[ansible_hostname]['ansible_default_ipv4']['netmask'] | string)) | ansible.utils.ipaddr('prefix') }}"
          - "IPV4:    {{ hostvars[ansible_hostname]['ansible_default_ipv4']['address'] }}"

# /*---------------------------------------------------------------------------8
# |                                                                            |
# |                  Validate the server side parameters - Oracle              |
# |                                                                            |
# +------------------------------------4--------------------------------------*/


- hosts:               "{{ sap_sid | upper }}_DB"

  name: "0.0 Validations - Validate SAP-Parameters for Oracle"
  gather_facts: true
  vars_files:
    - vars/ansible-input-api.yaml # API Input template with defaults
  tasks:
    - name:                            "0.0 Validations - Validate that MULTISID is provided"
      ansible.builtin.assert:
        that:
          - MULTI_SIDS is defined # Has the variable been defined
          - MULTI_SIDS | length > 0
        fail_msg: "Please specify MULTI_SIDS if you are deploying a shared home installation"
      when: node_tier == 'oracle-multi-sid'

- hosts:               "{{ sap_sid | upper }}_WEB"

  name: "0.0 Validations - Validate SAP-Parameters for Web Dispatchers"
  gather_facts: true
  vars_files:
    - vars/ansible-input-api.yaml # API Input template with defaults
  tasks:
    - name:                            "0.0 Validations - VAlidate web_sid presence of Web Dispatchers are deployed"
      ansible.builtin.assert:
        that:
          - web_sid is defined # Has the variable been defined
          - web_sid | type_debug != 'NoneType' # and given a value
          - web_sid | trim | length > 1
        fail_msg: "Please specify web_sid if you are deploying web dispatchers"
      when: (ansible_play_hosts_all | length) > 0
# /*----------------------------------------------------------------------------8
# |                                    END                                      |
# +------------------------------------4--------------------------------------*/<|MERGE_RESOLUTION|>--- conflicted
+++ resolved
@@ -201,11 +201,7 @@
       ansible.builtin.assert:
         that:
           - oracle_sbp_patch is defined
-<<<<<<< HEAD
-          - oracle_sbp_patch | default('') | trim | length > 1
-=======
           - oracle_sbp_patch | replace(' ', '') | length > 1
->>>>>>> bb51304d
         fail_msg: "Oracle deployments requires that oracle_sbp_patch is provided"
       when:
         - platform == 'ORACLE'

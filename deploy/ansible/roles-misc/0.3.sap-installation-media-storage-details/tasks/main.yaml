--- conflicted
+++ resolved
@@ -122,16 +122,10 @@
     - name:                            "0.4 Installation Media: - Create SAP Binaries Storage Account SAS"
       ansible.builtin.command: >-
                                        az storage account generate-sas \
-<<<<<<< HEAD
-=======
-                                         --services b \
-                                         --resource-types sco \
-                                         --permissions crwl \
->>>>>>> c3d444af
                                          --account-name {{ sapbits_location_base_path.rpartition('//')[2].split('.')[0] }} \
                                          --expiry {{ expiry.stdout }} \
                                          --permissions crwl \
-                                         --services bfqt \
+                                         --services b \
                                          --resource-types sco \
                                          --account-key {{ sapbits_access_key }} \
                                          --out tsv

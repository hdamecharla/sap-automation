---

# Validate that the SCS cluster is working as expected
- name:                                "0.5.1 acss registration: - Set Python version {{ distribution_id }}"
  ansible.builtin.set_fact:
    python_version: "python3"
<<<<<<< HEAD
=======

- name:                                "0.0 Validations: - Set Python version {{ distribution_id }}"
  ansible.builtin.set_fact:
    python_version: "python2"
>>>>>>> 5e96c54a
  when: (ansible_distribution | lower ~ ansible_distribution_major_version) in ['sles_sap12']

- name:                                "0.5.1 acss registration: - Determine if SCS is running on {{ ansible_hostname }}"
  become_user:                         "{{ sap_sid | lower }}adm"
  become:                              true
  when:
    - "'scs' in supported_tiers"
  block:
    - name:                            "0.5.1 acss registration: - Get sapcontrol path"
      ansible.builtin.find:
        paths:                         "/usr/sap/{{ sap_sid | upper }}"
        file_type:                     file
        patterns:                      'sapcontrol'
        recurse:                       true
        follow:                        true
      register:                        sapcontrol_file

    - name:                            "0.5.1 acss registration: - Set sapcontrol path"
      ansible.builtin.set_fact:
        sapcontrol_path:               "{{ sapcontrol_file.files[0].path }}"
      when:
        - sapcontrol_file | length > 0

    # {{ sapcontrol_path }} -nr {{ scs_instance_number }} -function GetProcessList | grep MessageServer | awk '{split($0,result,", "); print result[1],result[3] }'
    - name:                            "0.5.1 acss registration: - Determine if SCS is running on {{ ansible_hostname }}"
      ansible.builtin.command:         "{{ sapcontrol_path }} -nr {{ scs_instance_number }} -function GetProcessList"
      changed_when:                    false
      failed_when:                     false
      register:                        is_running
      vars:
        allow_world_readable_tmpfiles: true
        ansible_python_interpreter:    "{{ python_version }}"
      args:
        chdir:                         "{{ sapcontrol_path | dirname }}"
      environment:
        ANSIBLE_REMOTE_TEMP:           "{{ tmp_directory }}/{{ sap_sid | upper }}"
        TEMPDIR:                       "{{ tmp_directory }}/{{ sap_sid | upper }}"
        PATH:                          /usr/local/bin:/usr/bin:/usr/local/sbin:/usr/sbin:/usr/sap/{{ sap_sid | upper }}/SYS/exe/uc/linuxx86_64:/usr/sap/{{ sap_sid | upper }}/SYS/exe/run:/home/{{ sap_sid | lower }}adm
        DIR_LIBRARY:                   /usr/sap/{{ sap_sid | upper }}/SYS/exe/run
        LD_LIBRARY_PATH:               /usr/sap/{{ sap_sid | upper }}/SYS/exe/run:/usr/sap/{ sap_sid | upper }}/SYS/exe/uc/linuxx86_64
        SAPSYSTEMNAME:                 "{{ sap_sid | upper }}"
      tags:
        - skip_ansible_lint

    - name:                            "0.5.1 acss registration: - Show if SCS is running on {{ ansible_hostname }}"
      ansible.builtin.debug:
        var: is_running

    - name:                            "0.5.1 acss registration: - Validate that SCS is running on {{ ansible_hostname }}"
      ansible.builtin.set_fact:
        scs_running_on:                "{{ ansible_hostname }}"
      when:
        - is_running.rc == 3
        - is_running.stdout | regex_search('MessageServer')

- name:                                "0.5.1 acss registration: - Check cluster Group and get the metadata"
  become:                              true
  become_user:                         root
  when:
    - hostvars[ansible_hostname]['scs_running_on'] is defined
  block:
    - name:                            "0.5.1 acss registration: - Check where the cluster group g-{{ sap_sid | upper }}_{{ instance_type | upper }} is running"
      ansible.builtin.shell: >-
        set -o pipefail;
        crm_resource --resource g-{{ sap_sid | upper }}_{{ instance_type | upper }} --locate | cut -d ':' -f 2| cut -d " " -f 2
      when:
        - scs_high_availability
        - ansible_os_family | upper == 'SUSE'
      register:                        cluster_group_location
      failed_when:                     cluster_group_location.stdout != hostvars[ansible_hostname]['scs_running_on']
      tags:
        - skip_ansible_lint

    - name:                            "0.5.1 acss registration: - Check where the cluster group g-{{ sap_sid | upper }}_{{ instance_type | upper }} is running"
      ansible.builtin.shell: >-
        set -o pipefail;
        pcs constraint location show resources g-{{ sap_sid | upper }}_{{ instance_type | upper }} | grep "Node" | awk '{print $2}'
      when:
        - scs_high_availability
        - ansible_os_family | upper == 'REDHAT'
      register:                        cluster_group_location
      failed_when:                     cluster_group_location.stdout != hostvars[ansible_hostname]['scs_running_on']
      tags:
        - skip_ansible_lint

    - name:                            "0.5.1 acss registration: - Get Azure instance metadata"
      ansible.builtin.uri:
        url:                           http://169.254.169.254/metadata/instance?api-version=2021-02-01
        use_proxy:                     false
        headers:
          Metadata:                    true
      register:                        azure_metadata
      when:
        - hostvars[ansible_hostname]['scs_running_on'] is defined
        - ansible_hostname == hostvars[ansible_hostname]['scs_running_on']

    - name:                            "0.5.1 acss registration: - Set variables from Azure IMDS"
      delegate_facts:                  true
      delegate_to:                     localhost
      ansible.builtin.command: >-
              "az extension add --name workloads --yes || exit 1"
      tags:
        - skip_ansible_lint

<<<<<<< HEAD
    - name:                            "0.5.1 acss registration: - Create [ACSS] virtual instance"
      ansible.builtin.uri:
        url:                           "https://management.azure.com/subscriptions/{{ acss_subscription_id }}/resourceGroups/{{ acss_resource_group }}/providers/Microsoft.Workloads/sapVirtualInstances/{{ acss_sid }}?api-version=2023-04-01"
        method:                        PUT
        body_format:                   json
        body: |
                                       {
                                         "properties": {
                                           "environment": "{{ acss_environment }}",
                                           "sapProduct": "{{ acss_sap_product }}",
                                           "configuration": {
                                             "configurationType": "Discovery",
                                             "centralServerVmId": "{{ acss_resource_id }}"
                                           }
                                         },
                                         "location": "{{ acss_location }}"
                                       }
        # status_code:                   [200, 201]
        headers:
          Authorization:               "Bearer {{ acss_access_token.stdout }}"
          x-ms-rpaas-new-resource:     "true"
          x-ms-client-request-id:      "SDAF-{{ acss_guid.stdout }}"
      register:                        create_vis_response
      failed_when:                     create_vis_response.json.properties.provisioningState != 'Accepted' and create_vis_response.json.properties.provisioningState != 'Succeeded'
      no_log:                          false

    - name:                            "0.5.1 acss registration: - Debug [ACSS] virtual instance creation response"
      ansible.builtin.debug:
        msg:                           "{{ create_vis_response }}"
=======
    - name:                            "Create [ACSS] virtual instance"
      ansible.builtin.command:         "az workloads sap-virtual-instance create --sap-virtual-instance-name {{ acss_sid }} --resource-group {{ acss_resource_group }} --location {{ acss_location }} --environment {{ acss_environment }} --sap-product {{ acss_sap_product }} --configuration {{ acss_configuration }}"
      when:
        - ansible_hostname == primary_instance_name
        - cluster_group_location.stdout != ansible_hostname
>>>>>>> 5e96c54a
      tags:
        - skip_ansible_lint

...<|MERGE_RESOLUTION|>--- conflicted
+++ resolved
@@ -4,13 +4,6 @@
 - name:                                "0.5.1 acss registration: - Set Python version {{ distribution_id }}"
   ansible.builtin.set_fact:
     python_version: "python3"
-<<<<<<< HEAD
-=======
-
-- name:                                "0.0 Validations: - Set Python version {{ distribution_id }}"
-  ansible.builtin.set_fact:
-    python_version: "python2"
->>>>>>> 5e96c54a
   when: (ansible_distribution | lower ~ ansible_distribution_major_version) in ['sles_sap12']
 
 - name:                                "0.5.1 acss registration: - Determine if SCS is running on {{ ansible_hostname }}"
@@ -115,7 +108,6 @@
       tags:
         - skip_ansible_lint
 
-<<<<<<< HEAD
     - name:                            "0.5.1 acss registration: - Create [ACSS] virtual instance"
       ansible.builtin.uri:
         url:                           "https://management.azure.com/subscriptions/{{ acss_subscription_id }}/resourceGroups/{{ acss_resource_group }}/providers/Microsoft.Workloads/sapVirtualInstances/{{ acss_sid }}?api-version=2023-04-01"
@@ -145,13 +137,6 @@
     - name:                            "0.5.1 acss registration: - Debug [ACSS] virtual instance creation response"
       ansible.builtin.debug:
         msg:                           "{{ create_vis_response }}"
-=======
-    - name:                            "Create [ACSS] virtual instance"
-      ansible.builtin.command:         "az workloads sap-virtual-instance create --sap-virtual-instance-name {{ acss_sid }} --resource-group {{ acss_resource_group }} --location {{ acss_location }} --environment {{ acss_environment }} --sap-product {{ acss_sap_product }} --configuration {{ acss_configuration }}"
-      when:
-        - ansible_hostname == primary_instance_name
-        - cluster_group_location.stdout != ansible_hostname
->>>>>>> 5e96c54a
       tags:
         - skip_ansible_lint
 

--- conflicted
+++ resolved
@@ -223,15 +223,6 @@
           tags:
             - 1.11-domain-join
 
-<<<<<<< HEAD
-        - name:                        "OS configuration playbook: - Registry Configuration"
-          ansible.builtin.include_role:
-            name:                      roles-os/windows/1.12-registry-config
-          tags:
-            - 1.12-registry-config
-
-=======
->>>>>>> 3e87a5c9
       when:
         - ansible_os_family == "Windows"
 

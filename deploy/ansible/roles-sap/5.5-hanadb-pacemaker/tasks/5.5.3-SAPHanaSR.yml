--- conflicted
+++ resolved
@@ -313,53 +313,6 @@
         var:                           saphanasr_verification
         verbosity:                     2
 
-<<<<<<< HEAD
-
-- name:                                "HANA 2.0 SPS5 only Only on SLES 15 SP4 and greater - Implement the SAPHanaSR-angi Python system replication hook"
-  when:
-    - hana_version_ok
-    - basic_hook_check is success
-    - suschk_hook_check is success
-    - angi_hook_check is success
-    - is_certified_for_hanasr_angi
-    - ansible_os_family | upper == "SUSE" # redundant, need to remove it later.
-  block:
-    # Summary Report
-    - name:                            "5.5 HANA Pacemaker - Display validation summary"
-      ansible.builtin.debug:
-        msg: |
-                                       HANA and SAPHanaSR Hook Requirements Validation Summary:
-
-                                       Current System State:
-                                       - HANA Version:                    {{ hana_major_version }}.0 SPS {{ hana_sps_level }}
-                                       - SAPHanaSR-angi Version:          {{ saphanaSR_angi_version }}
-
-                                       Validation Results:
-                                         1. Basic SAPHanaSR Python Hook:  {{ 'PASSED' if basic_hook_check is success else 'FAILED' }}
-                                         2. SAPHanaSR-angi Python Hook:   {{ 'PASSED' if angi_hook_check is success else 'FAILED' }}
-                                         3. susChkSrv Python Hook:        {{ 'PASSED' if suschk_hook_check is success else 'FAILED' }}
-
-    # /*---------------------------------------------------------------------------8
-    # Note: The hook code updates automatically through OS updates or package
-    # updates.If you point parameter path to the default /usr/share/SAPHanaSR-angi
-    # location, the Python hook code updates automatically through OS updates or
-    # package updates.
-    #
-    # HANA uses the hook code updates when it next restarts. With an optional own
-    # path like /hana/shared/myHooks, you can decouple OS updates from the hook
-    # version that you use
-    # /*---------------------------------------------------------------------------8
-    #  Decision: We will use the default path /usr/share/SAPHanaSR-angi.
-    # /*---------------------------------------------------------------------------8
-    - name:                            "5.5 HANA Pacemaker - Stop HANA System on both nodes"
-      become_user:                     "{{ db_sid | lower }}adm"
-      become:                          true
-      ansible.builtin.command:         "{{ sapcontrol_command }} -function StopSystem"
-      failed_when:                     false
-      changed_when:                    false
-      register:                        hana_system_stopped
-
-=======
 
 - name:                                "HANA 2.0 SPS5 only Only on SLES 15 SP4 and greater - Implement the SAPHanaSR-angi Python system replication hook"
   when:
@@ -410,7 +363,6 @@
       changed_when:                    false
       register:                        hana_system_stopped
 
->>>>>>> a97e22cf
     - name:                            "5.5 HANA Pacemaker - Wait 2 minutes for SAP system to stop"
       ansible.builtin.wait_for:
         timeout:                       120
@@ -418,182 +370,6 @@
         # host:                          "{{ inventory_hostname }}"
         # port:                          "{{ hana_instance_port }}"
         # state:                         stopped
-<<<<<<< HEAD
-
-    - name:                            "5.5 HANA Pacemaker - Adjust global.ini on each cluster node"
-      ansible.builtin.blockinfile:
-        path:                          /hana/shared/{{ db_sid | upper }}/global/hdb/custom/config/global.ini
-        block: |
-                                       [ha_dr_provider_sushanasr]
-                                       provider = susHanaSR
-                                       path = /usr/share/SAPHanaSR-angi
-                                       execution_order = 1
-
-                                       [ha_dr_provider_suschksrv]
-                                       provider = susChkSrv
-                                       path = /usr/share/SAPHanaSR-angi
-                                       execution_order = 3
-                                       action_on_lost = fence
-
-                                       [trace]
-                                       ha_dr_sushanasr = info
-                                       ha_dr_saphanasr = info
-
-    - name:                            "5.5 HANA Pacemaker - Create sudoers file for SLES"
-      ansible.builtin.template:
-        src:                           "20-saphana-suse.j2"
-        dest:                          "/etc/sudoers.d/20-saphana"
-        mode:                          "0440"
-        owner:                         root
-        group:                         root
-
-    - name:                            "5.5 HANA Pacemaker - Start HANA System"
-      block:
-        - name:                        "5.5 HANA Pacemaker - Start HANA System on both nodes"
-          ansible.builtin.command:     "{{ sapcontrol_command }} -function StartSystem"
-          become:                      true
-          become_user:                 "{{ db_sid | lower }}adm"
-          register:                    hana_system_started
-          failed_when:                 hana_system_started.rc not in [0, 3]
-          changed_when:                hana_system_started.rc == 0
-
-        - name:                        "5.5 HANA Pacemaker - Display start status"
-          ansible.builtin.debug:
-            msg:                       "SAP System start command executed successfully"
-          when:                        hana_system_started.rc == 0
-
-      rescue:
-        - name:                        "5.5 HANA Pacemaker - Handle HANA System start failure"
-          when:                        hana_system_started.rc not in [0, 3]
-          ansible.builtin.fail:
-            msg: |
-                                       Failed to start SAP system:
-                                       Return code: {{ hana_system_started.rc }}
-                                       stdout: {{ hana_system_started.stdout }}
-                                       stderr: {{ hana_system_started.stderr }}
-
-
-    - name:                           "5.5 HANA Pacemaker - Start HANA Database"
-      ansible.builtin.import_tasks:   ../../../roles-misc/0.4-helpers/tasks/04.01-start_hana.yml
-
-    - name:                            "5.5 HANA Pacemaker - Pause to give HANA replication time to stabilize"
-      ansible.builtin.wait_for:
-        timeout:                       "{{ hsr_status_report_wait_in_s }}"
-
-    - name:                            "5.5 HANA Pacemaker - Validate SAPHanaSR-angi Hook Configuration"
-      when:                            inventory_hostname == primary_instance_name
-      block:
-        # Step 1: Change to trace directory
-        - name:                        "5.5 HANA Pacemaker - Get trace directory path"
-          ansible.builtin.command:     "cdtrace"
-          become:                      true
-          become_user:                 "{{ db_sid | lower }}adm"
-          register:                    cdtrace_result
-          changed_when:                false
-
-        # Step 2: Check SAPHanaSR-angi configuration
-        - name:                        "5.5 HANA Pacemaker - Check SAPHanaSR-angi load status"
-          ansible.builtin.shell:       "grep 'HADR.*load.*susHanaSR' nameserver_*.trc"
-          args:
-            chdir:                     "{{ cdtrace_result.stdout }}"
-          become:                      true
-          become_user:                 "{{ db_sid | lower }}adm"
-          register:                    sushanasr_load
-          changed_when:                false
-          failed_when:                 false
-
-        - name:                        "5.5 HANA Pacemaker - Check SAPHanaSR-angi initialization"
-          ansible.builtin.shell:       "grep 'susHanaSR.init' nameserver_*.trc"
-          args:
-            chdir:                     "{{ cdtrace_result.stdout }}"
-          become:                      true
-          become_user:                 "{{ db_sid | lower }}adm"
-          register:                    sushanasr_init
-          changed_when:                false
-          failed_when:                 false
-
-        # Step 3: Check susChkSrv.py configuration
-        - name:                        "5.5 HANA Pacemaker - Check susChkSrv.py load status"
-          ansible.builtin.shell:       "grep 'HADR.*load.*susChkSrv' nameserver_*.trc"
-          args:
-            chdir:                     "{{ cdtrace_result.stdout }}"
-          become:                      true
-          become_user:                 "{{ db_sid | lower }}adm"
-          register:                    suschksrv_load
-          changed_when:                false
-          failed_when:                 false
-
-        - name:                        "5.5 HANA Pacemaker - Check susChkSrv.py initialization"
-          ansible.builtin.shell:       "grep 'susChkSrv.init' nameserver_*.trc"
-          args:
-            chdir:                     "{{ cdtrace_result.stdout }}"
-          become:                      true
-          become_user:                 "{{ db_sid | lower }}adm"
-          register:                    suschksrv_init
-          changed_when:                false
-          failed_when:                 false
-
-        - name:                        "5.5 HANA Pacemaker - Check susChkSrv events"
-          ansible.builtin.shell: >
-                                       set -o pipefail
-                                       egrep '(LOST:|STOP:|START:|DOWN:|init|load|fail)' nameserver_suschksrv.trc"
-          args:
-            chdir:                     "{{ cdtrace_result.stdout }}"
-          become:                      true
-          become_user:                 "{{ db_sid | lower }}adm"
-          register:                    suschksrv_events
-          changed_when:                false
-          failed_when:                 false
-
-        # Step 4: Set validation results
-        - name:                        "5.5 HANA Pacemaker - Set hook configuration status"
-          ansible.builtin.set_fact:
-            hook_status:
-              susHanaSR:
-                loaded:                "{{ (sushanasr_load.stdout   | default('')) is search('HADR.*load.*susHanaSR') }}"
-                initialized:           "{{ (sushanasr_init.stdout   | default('')) is search('susHanaSR.init') }}"
-              susChkSrv:
-                loaded:                "{{ (suschksrv_load.stdout   | default('')) is search('HADR.*load.*susChkSrv') }}"
-                initialized:           "{{ (suschksrv_init.stdout   | default('')) is search('susChkSrv.init') }}"
-                events_found:          "{{ (suschksrv_events.stdout | default('')) is search('(START:|init|load)') }}"
-
-        # Step 5: Display validation results
-        - name:                        "5.5 HANA Pacemaker - Display hook configuration validation results"
-          ansible.builtin.debug:
-            msg: |
-                                       SAPHanaSR-angi Hook Configuration Status:
-
-                                       1. susHanaSR.py:
-                                           - Loaded:       {{ hook_status.susHanaSR.loaded }}
-                                           - Initialized:  {{ hook_status.susHanaSR.initialized }}
-
-                                       2. susChkSrv.py:
-                                           - Loaded:       {{ hook_status.susChkSrv.loaded }}
-                                           - Initialized:  {{ hook_status.susChkSrv.initialized }}
-                                           - Events Found: {{ hook_status.susChkSrv.events_found }}
-
-        # Step 6: Set overall validation status
-        - name:                        "5.5 HANA Pacemaker - Set overall hook validation status"
-          ansible.builtin.set_fact:
-            hooks_properly_configured: "{{
-                                         hook_status.susHanaSR.loaded and
-                                         hook_status.susHanaSR.initialized and
-                                         hook_status.susChkSrv.loaded and
-                                         hook_status.susChkSrv.initialized
-                                       }}"
-
-        - name:                        "5.5 HANA Pacemaker - Display overall hook configuration status"
-          ansible.builtin.debug:
-            msg: |
-                                       SAPHanaSR-angi Hook Configuration Status: {{ 'PASSED' if hooks_properly_configured else 'FAILED' }}
-
-      rescue:
-        - name:                            "5.5 HANA Pacemaker - Handle hook validation failure"
-          ansible.builtin.fail:
-            msg: |
-                                          Failed to validate hook configuration:
-                                          {{ ansible_failed_result.msg | default('Unknown error occurred') }}
-=======
 
     # If path is a directory, it is copied recursively. In this case, if path ends with “/”, only inside
     # contents of that directory are copied to destination. Otherwise, if it does not end with “/”, the
@@ -793,5 +569,4 @@
                                        Failed to validate hook configuration: {{ ansible_failed_task.name }}
                                          {{ ansible_failed_result.msg | default('Unknown error occurred') }}
 
->>>>>>> a97e22cf
 # +------------------------------------4--------------------------------------*/
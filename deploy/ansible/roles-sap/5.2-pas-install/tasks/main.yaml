--- conflicted
+++ resolved
@@ -99,10 +99,6 @@
         file_path:                     "{% if scs_high_availability %}INSTALL/HA/ABAP/APP1{% else %}INSTALL/DISTRIBUTED/ABAP/APP1{% endif %}"
         DB:                            "{% if MULTI_SIDS is defined %}{{ sid_to_be_deployed.sid | upper }}/HDB{{ db_instance_number }}{% else %}{{ db_sid | upper }}/HDB{{ db_instance_number }}{% endif %}"
         pas_virtual_hostname:          "{% if pas_hostname | type_debug != 'NoneType' and pas_hostname | length != 0 %}{{ pas_hostname }}{% else %}{{ virtual_host }}{% endif %}"
-<<<<<<< HEAD
-
-=======
->>>>>>> 41c7d67c
 
     - name:                            "PAS Install: check media exists"
       ansible.builtin.stat:

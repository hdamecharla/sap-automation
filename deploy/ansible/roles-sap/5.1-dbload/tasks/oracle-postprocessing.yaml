- name:                                "ORACLE Post Processing: Set Variables"
  ansible.builtin.set_fact:
    PAS:                               'pas'
    pga_temp_l4tb_std:                 "{{ ((ansible_memory_mb.real.total * 0.60 ) * 0.2) | round | int }}"
    pga_temp_l4tb_dis:                 "{{ ((ansible_memory_mb.real.total * 0.80 ) * 0.2) | round | int }}"
    # pga_temp_g4tb:                       "{{ ((ansible_memory_mb.real.total*0.85)*0.2) |round |int }}"

# PGA & SGA for RAM < 4TB
- name:                                "ORACLE Post Processing: Set the SGA and PGA Sizes for RAM < 4TB"
  ansible.builtin.set_fact:
    main_mem1:                         "{{ ansible_memory_mb.real.total }}"
    ora_sga:                           "{{ (ansible_memory_mb.real.total * 0.60) | round | int }}"
    ora_pga:                           "{{ [(pga_temp_l4tb_std | int), 4194304] | min }}"
  when:
    - ansible_memory_mb.real.total < 4194304
    - "'pas' not in supported_tiers"

- name:                                "ORACLE Post Processing: Set the SGA and PGA Sizes for RAM < 4TB Single Node Deployments"
  ansible.builtin.set_fact:
    main_mem1:                         "{{ ansible_memory_mb.real.total }}"
    ora_sga:                           "{{ (ansible_memory_mb.real.total * 0.75) | round | int }}"
    ora_pga:                           "{{ [(pga_temp_l4tb_std | int), 4194304] | min }}"
  when:
    - ansible_memory_mb.real.total < 4194304
    - "'pas' in supported_tiers"

- name:                                "ORACLE Post Processing: Show Main Memory"
  ansible.builtin.debug:
    msg:
      - "Total memory:         {{ main_mem1 }}"
      - "sga_max_size:         {{ ora_sga }}"
      - "pga_aggregate_target: {{ ora_pga }}"

- name:                                "Set the SGA and PGA Sizes for RAM > 4TB"
  ansible.builtin.set_fact:
    ora_sga:                           "{{ (ansible_memory_mb.real.total * 0.65) | round | int }}"
<<<<<<< HEAD
    ora_pga:                           "{{ ((ansible_memory_mb.real.total * 0.65) * 0.2) | round | int }}"
=======
    ora_pga:                           "{{ ((ansible_memory_mb.real.total*0.65)*0.2) | round | int }}"
>>>>>>> df063c58
  when:
    - ansible_memory_mb.real.total > 4194304
    - "'pas' not in supported_tiers"
    - "'scs' in supported_tiers"

# Block to check if a reboot has been performed already after updating SGA & PGS
- name:                                "DBLoad: - check if DBLoad is performed for {{ sid_to_be_deployed.sid | upper }}"
  ansible.builtin.stat:
    path:                              "/etc/sap_deployment_automation/{{ sid_to_be_deployed.sid | upper }}/ora_sga_updated.txt"
  register:                            sga_update_status

- name:                                "ORACLE Post Processing: Oracle SGA & PGA: create updatesga.sql"
  become:                              true
  become_user:                         "{{ oracle_user_name }}"
  ansible.builtin.blockinfile:
    create: true
    path:                              /etc/sap_deployment_automation/{{ db_sid | upper }}/updatesga.sql
    marker_begin:                      "-- BEGIN sga_max_size"
    marker_end:                        "-- END sga_max_size"
    block: |
<<<<<<< HEAD
                                       ALTER SYSTEM SET sga_max_size={{ ora_sga }}M SCOPE=spfile;
                                       ALTER SYSTEM SET pga_aggregate_target={{ ora_pga }}M SCOPE=spfile;
                                       ALTER SYSTEM SET use_large_pages=only SCOPE=spfile;
                                       alter system set LOCAL_LISTENER="(ADDRESS=(PROTOCOL=TCP)(HOST={{ ansible_hostname }})(PORT=1521))" scope=both;
                                       SHUTDOWN IMMEDIATE;
                                       exit;
    mode:                              '0755'
=======
         ALTER SYSTEM SET sga_max_size={{ ora_sga }}M SCOPE=spfile;
         ALTER SYSTEM SET pga_aggregate_target={{ ora_pga }}M SCOPE=spfile;
         ALTER SYSTEM SET use_large_pages=only SCOPE=spfile;
         alter system set LOCAL_LISTENER="(ADDRESS=(PROTOCOL=TCP)(HOST={{ ansible_hostname }})(PORT=1521))" scope=both;
         SHUTDOWN IMMEDIATE;
         exit;
    mode: '0755'
>>>>>>> df063c58

- name:                                "ORACLE Post Processing: Oracle Startup: create startup.sql"
  become:                              true
  become_user:                         "{{ oracle_user_name }}"
  ansible.builtin.blockinfile:
    create:                            true
    path:                              /etc/sap_deployment_automation/{{ db_sid | upper }}/startup.sql
    marker_begin:                      "-- BEGIN"
    marker_end:                        "-- END"
    block:      |
                                       STARTUP;
                                       exit
    mode:                              '0755'



- name:                                "ORACLE Post Processing: Oracle SGA Change Execution"
  become:                              true
  become_user:                         "{{ oracle_user_name }}"
  ansible.builtin.shell: |
                                       set -o pipefail
                                       sqlplus / as sysdba @updatesga.sql | tee updatesga.log
  register:                            updatesga_results
  failed_when:                         updatesga_results.rc != 0
  args:
    creates:                           /etc/sap_deployment_automation/{{ db_sid | upper }}/sgaupdated.txt
    chdir:                             /etc/sap_deployment_automation/{{ db_sid | upper }}
    executable:                        /bin/csh

- name:                                "ORACLE Post Processing: Create sgaupdated.txt"
  ansible.builtin.file:
    path:                              /etc/sap_deployment_automation/{{ db_sid | upper }}/sgaupdated.txt
    state:                             touch
    mode:                              '0755'
  when:                                updatesga_results.rc == 0

# Wait for creation of HugePages
<<<<<<< HEAD
# Reboot the VM to avoid the error "ORA-27102: out of memory"
=======
# Rebbot the VM to avoid the error "ORA-27102: out of memory"
>>>>>>> df063c58

- name:                                "ORACLE Post Processing: DB VM reboot"
  block:

    - name:                            "ORACLE Post Processing: Reboot after the Enabling HugePages"
      ansible.builtin.debug:
        msg:                           "Reboot after the Enabling HugePages"

    - name:                            "ORACLE Post Processing: Reboot after the Enabling HugePages"
      become:                          true
      ansible.builtin.reboot:
        reboot_timeout:                300
      failed_when:                     false

    - name:                            "ORACLE Post Processing: Clear the failed state of hosts"
      ansible.builtin.meta:            clear_host_errors

  # Wait for Connection after reboot
    - name:                            "ORACLE Post Processing: Wait for Connection after reboot"
      ansible.builtin.wait_for_connection:
        delay:                         10
        timeout:                       300
  when:
    - not sga_update_status.stat.exists

- name:                                "ORACLE Post Processing: Start Oracle after SGA Change"
  become:                              true
  become_user:                         "{{ oracle_user_name }}"
  ansible.builtin.shell: |
                                       set -o pipefail
                                       sqlplus / as sysdba @startup.sql | tee startup.log
  register:                            dbstarted_results
  failed_when:                         dbstarted_results.rc != 0
  args:
    creates:                           /etc/sap_deployment_automation/{{ db_sid | upper }}/db_startup_completed.txt
    chdir:                             /etc/sap_deployment_automation/{{ db_sid | upper }}
    executable:                        /bin/csh

# Create a block for starting the oracle listener on primary node
- name:                                "Oracle Post-Processing - start lsnrctl on Primary"
  become:                              true
<<<<<<< HEAD
  become_user:                         "oracle"
=======
  become_user:                         "{{ oracle_user_name }}"
>>>>>>> df063c58
  ansible.builtin.shell:               lsnrctl start
  register:                            lsnrctl_start_primary_results
  failed_when:                         lsnrctl_start_primary_results.rc > 1
  args:
    creates:                           /etc/sap_deployment_automation/{{ db_sid | upper }}/lsnrctl_started.txt
    chdir:                             /etc/sap_deployment_automation/{{ db_sid | upper }}
    executable:                        /bin/csh

- name:                                "Oracle Post-Processing: Create lsnrctl_started.txt"
  become:                              true
<<<<<<< HEAD
  become_user:                         "oracle"
=======
  become_user:                         "{{ oracle_user_name }}"
>>>>>>> df063c58
  ansible.builtin.file:
    path:                              /etc/sap_deployment_automation/{{ db_sid | upper }}/lsnrctl_started.txt
    state:                             touch
    mode:                              '0755'
  when:
    - lsnrctl_start_primary_results.rc == 0

- name:                                "ORACLE Post Processing: Create db_startup_completed.txt"
  ansible.builtin.file:
    path:                              /etc/sap_deployment_automation/{{ db_sid | upper }}/db_startup_completed.txt
    state:                             touch
    mode:                              '0755'
  when:                                updatesga_results.rc == 0

- name:                                "ORACLE Post Processing: Create sgaupdated.txt"
  ansible.builtin.file:
    path:                              /etc/sap_deployment_automation/{{ db_sid | upper }}/ora_sga_updated.txt
    state:                             touch
    mode:                              '0755'
  when:                                updatesga_results.rc == 0<|MERGE_RESOLUTION|>--- conflicted
+++ resolved
@@ -34,11 +34,7 @@
 - name:                                "Set the SGA and PGA Sizes for RAM > 4TB"
   ansible.builtin.set_fact:
     ora_sga:                           "{{ (ansible_memory_mb.real.total * 0.65) | round | int }}"
-<<<<<<< HEAD
-    ora_pga:                           "{{ ((ansible_memory_mb.real.total * 0.65) * 0.2) | round | int }}"
-=======
     ora_pga:                           "{{ ((ansible_memory_mb.real.total*0.65)*0.2) | round | int }}"
->>>>>>> df063c58
   when:
     - ansible_memory_mb.real.total > 4194304
     - "'pas' not in supported_tiers"
@@ -59,15 +55,6 @@
     marker_begin:                      "-- BEGIN sga_max_size"
     marker_end:                        "-- END sga_max_size"
     block: |
-<<<<<<< HEAD
-                                       ALTER SYSTEM SET sga_max_size={{ ora_sga }}M SCOPE=spfile;
-                                       ALTER SYSTEM SET pga_aggregate_target={{ ora_pga }}M SCOPE=spfile;
-                                       ALTER SYSTEM SET use_large_pages=only SCOPE=spfile;
-                                       alter system set LOCAL_LISTENER="(ADDRESS=(PROTOCOL=TCP)(HOST={{ ansible_hostname }})(PORT=1521))" scope=both;
-                                       SHUTDOWN IMMEDIATE;
-                                       exit;
-    mode:                              '0755'
-=======
          ALTER SYSTEM SET sga_max_size={{ ora_sga }}M SCOPE=spfile;
          ALTER SYSTEM SET pga_aggregate_target={{ ora_pga }}M SCOPE=spfile;
          ALTER SYSTEM SET use_large_pages=only SCOPE=spfile;
@@ -75,7 +62,6 @@
          SHUTDOWN IMMEDIATE;
          exit;
     mode: '0755'
->>>>>>> df063c58
 
 - name:                                "ORACLE Post Processing: Oracle Startup: create startup.sql"
   become:                              true
@@ -113,11 +99,7 @@
   when:                                updatesga_results.rc == 0
 
 # Wait for creation of HugePages
-<<<<<<< HEAD
-# Reboot the VM to avoid the error "ORA-27102: out of memory"
-=======
 # Rebbot the VM to avoid the error "ORA-27102: out of memory"
->>>>>>> df063c58
 
 - name:                                "ORACLE Post Processing: DB VM reboot"
   block:
@@ -159,11 +141,7 @@
 # Create a block for starting the oracle listener on primary node
 - name:                                "Oracle Post-Processing - start lsnrctl on Primary"
   become:                              true
-<<<<<<< HEAD
-  become_user:                         "oracle"
-=======
   become_user:                         "{{ oracle_user_name }}"
->>>>>>> df063c58
   ansible.builtin.shell:               lsnrctl start
   register:                            lsnrctl_start_primary_results
   failed_when:                         lsnrctl_start_primary_results.rc > 1
@@ -174,11 +152,7 @@
 
 - name:                                "Oracle Post-Processing: Create lsnrctl_started.txt"
   become:                              true
-<<<<<<< HEAD
-  become_user:                         "oracle"
-=======
   become_user:                         "{{ oracle_user_name }}"
->>>>>>> df063c58
   ansible.builtin.file:
     path:                              /etc/sap_deployment_automation/{{ db_sid | upper }}/lsnrctl_started.txt
     state:                             touch

--- conflicted
+++ resolved
@@ -86,11 +86,7 @@
 
 - name:                                "APP Install: register variables"
   ansible.builtin.set_fact:
-<<<<<<< HEAD
     product_id:                        "{% if database_high_availability  %}{{ app_ha_bom_id }}{% else %}{{ app_stdln_bom_id }}{% endif %}"
-=======
-    app_bom_id:                        "{% if database_high_availability %}{{ bom.product_ids.app_ha | default(bom.product_ids.app) }}{% else %}{{ bom.product_ids.app }}{% endif %}"
->>>>>>> 7acf8f55
 
 - name:                                "APP Install: Check if the DB load balancer port is available and listening"
   ansible.builtin.wait_for:
@@ -184,12 +180,7 @@
         sap_sid:                       "{{ sid_to_be_deployed.sid }}"
         sidadm_uid:                    "{{ sid_to_be_deployed.sidadm_uid }}"
         virt_do_not_resolve_hostname:  "{{ custom_db_virtual_hostname | default(db_lb_virtual_host, true) }}"
-<<<<<<< HEAD
         hana_schema:                   "{{ schema_name | default('') }}"
-=======
-        # support older app inifile templates where hdb_instance_number was used
-        hdb_instance_number:           "{{ db_instance_number }}"
->>>>>>> 7acf8f55
 
     - name:                            "App Install: install variables"
       ansible.builtin.debug:

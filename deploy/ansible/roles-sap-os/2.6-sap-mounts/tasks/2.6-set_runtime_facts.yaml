- name:                                "2.6 SCSERS: Block"
  block:

# Returns bom object
    - name:                            "2.6 SCSERS: SCS HA Install - Register BoM"
      ansible.builtin.include_role:
        name:                          roles-sap/3.3.1-bom-utility
        tasks_from:                    bom-register
      vars:
        bom_name:                      "{{ bom_base_name }}"
        task_prefix:                   "SCS HA Install: "
      when:                            bom is not defined

    - name:                            "2.6 SCS HA Install: Default instance type"
      ansible.builtin.set_fact:
        instance_type:                 "ASCS"
      when:                            bom.InstanceType is not defined

<<<<<<< HEAD
- name:                                "5.6 SCS HA Install: register instance type"
  ansible.builtin.set_fact:
    instance_type:  >-
                                        {%- set _instance_type = 'ASCS' -%}
=======
    - name:                            "2.6 SCS HA Install: register instance type"
      ansible.builtin.set_fact:
        instance_type:  >-
                                        {%- set _instance_type = ASCS -%}
>>>>>>> 53d3f4fb
                                        {%- if bom.InstanceType == 'JAVA' -%}
                                        {%- set _instance_type = 'SCS' -%}
                                        {%- elif bom.InstanceType == 'ABAP' -%}
                                        {%- set _instance_type == 'ASCS' -%}
                                        {%- else -%}
                                        {%- set _instance_type == 'ASCS' -%}
                                        {%- endif -%}
<<<<<<< HEAD
                                        {{- _instance_type -}}
    public:                            true
  when:                                bom.InstanceType is defined
=======
                                        {%- _instance_type -%}
        public:                        true
      when:                            bom.InstanceType is defined
>>>>>>> 53d3f4fb

    - name:                            "2.6 SCS HA Install: Populate InstanceName for cluster resource"
      ansible.builtin.set_fact:
        instance_name:                 "{{ sap_sid }}_{{ instance_type }}{{ scs_instance_number }}_{{ scs_virtual_hostname }}"
        start_profile_path:            "/sapmnt/{{ sap_sid }}/profile/{{ sap_sid }}_{{ instance_type }}{{ scs_instance_number }}_{{ scs_virtual_hostname }}"
        profile_directory:             "/usr/sap/{{ sap_sid | upper }}/{{ instance_type }}{{ scs_instance_number }}"
  when:
    - node_tier in ['scs', 'ers']<|MERGE_RESOLUTION|>--- conflicted
+++ resolved
@@ -16,17 +16,10 @@
         instance_type:                 "ASCS"
       when:                            bom.InstanceType is not defined
 
-<<<<<<< HEAD
 - name:                                "5.6 SCS HA Install: register instance type"
   ansible.builtin.set_fact:
     instance_type:  >-
                                         {%- set _instance_type = 'ASCS' -%}
-=======
-    - name:                            "2.6 SCS HA Install: register instance type"
-      ansible.builtin.set_fact:
-        instance_type:  >-
-                                        {%- set _instance_type = ASCS -%}
->>>>>>> 53d3f4fb
                                         {%- if bom.InstanceType == 'JAVA' -%}
                                         {%- set _instance_type = 'SCS' -%}
                                         {%- elif bom.InstanceType == 'ABAP' -%}
@@ -34,20 +27,14 @@
                                         {%- else -%}
                                         {%- set _instance_type == 'ASCS' -%}
                                         {%- endif -%}
-<<<<<<< HEAD
                                         {{- _instance_type -}}
     public:                            true
   when:                                bom.InstanceType is defined
-=======
-                                        {%- _instance_type -%}
-        public:                        true
-      when:                            bom.InstanceType is defined
->>>>>>> 53d3f4fb
 
-    - name:                            "2.6 SCS HA Install: Populate InstanceName for cluster resource"
-      ansible.builtin.set_fact:
-        instance_name:                 "{{ sap_sid }}_{{ instance_type }}{{ scs_instance_number }}_{{ scs_virtual_hostname }}"
-        start_profile_path:            "/sapmnt/{{ sap_sid }}/profile/{{ sap_sid }}_{{ instance_type }}{{ scs_instance_number }}_{{ scs_virtual_hostname }}"
-        profile_directory:             "/usr/sap/{{ sap_sid | upper }}/{{ instance_type }}{{ scs_instance_number }}"
+- name:                            "2.6 SCS HA Install: Populate InstanceName for cluster resource"
+  ansible.builtin.set_fact:
+    instance_name:                 "{{ sap_sid }}_{{ instance_type }}{{ scs_instance_number }}_{{ scs_virtual_hostname }}"
+    start_profile_path:            "/sapmnt/{{ sap_sid }}/profile/{{ sap_sid }}_{{ instance_type }}{{ scs_instance_number }}_{{ scs_virtual_hostname }}"
+    profile_directory:             "/usr/sap/{{ sap_sid | upper }}/{{ instance_type }}{{ scs_instance_number }}"
   when:
     - node_tier in ['scs', 'ers']
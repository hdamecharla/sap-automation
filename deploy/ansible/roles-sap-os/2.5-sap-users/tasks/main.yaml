# *=====================================4=======================================8
# Document Artifact:  N/A
#
# Summary:
#
#
# Change History:
#
#   Date        Name              Description
#   ----------  ----------------  ----------------------------------------------
#   2020        Centiq            Sprint 8: SAP Install Framework
#   2020/12/22  Morgan Deegan     Simplify and Update inline documentation
#   2021/09/01  Kimmo Forss       Obsolete
#
# Facts:

---

# *=====================================4=======================================8
#
#                              Create User Groups
#
# *=====================================4=======================================8
#
# Document Artifact:  N/A
#
# Create User Groups for SAP:
#   sapsys - once defined, typically remains constant across all systems. Used
#   for file access in shared directories between SID's.
#
#   sapinst - typically only used durring install, and removed after. Potentially
#   can be depracated.
#
- name:                                "2.5 SAP Users: - Create SAP Groups"
  ansible.builtin.group:
    name:                              "{{ item.group }}"
    gid:                               "{{ item.gid }}"
    state:                             present
  loop:
    - { group: 'sapsys',    gid: '{{ sapsys_gid }}'  }
    - { group: 'sapinst',   gid: '{{ sapinst_gid }}' }

# Create Groups for Oracle ASM.
- name:                                "2.5.1 SAP Users: - Create SAP Groups for Oracle ASM"
  ansible.builtin.group:
    name:                              "{{ item.group }}"
    gid:                               "{{ item.gid }}"
    state:                             present
  loop:
    - { group: 'asmoper',   gid: '{{ asmoper_gid }}'   }
    - { group: 'asmadmin',  gid: '{{ asmadmin_gid }}'  }
    - { group: 'asmdba',    gid: '{{ asmdba_gid }}'    }
    - { group: 'backupdba', gid: '{{ backupdba_gid }}' }
    - { group: 'dba',       gid: '{{ dba_gid }}'       }
    - { group: 'oper',      gid: '{{ oper_gid }}'      }
    - { group: 'dgdba',     gid: '{{ dgdba_gid }}'     }
    - { group: 'kmdba',     gid: '{{ kmdba_gid }}'     }
    - { group: 'racdba',    gid: '{{ racdba_gid }}'    }
    - { group: 'oinstall',  gid: '{{ oinstall_gid }}'  }
  when:
    - node_tier == "oracle-asm"

- name:                                "2.5.1 SAP Users: - Create SAP Groups for Oracle ASM on observer"
  ansible.builtin.group:
    name:                              "{{ item.group }}"
    gid:                               "{{ item.gid }}"
    state:                             present
  loop:
    - { group: 'dgdba',     gid: '{{ dgdba_gid }}'     }
    - { group: 'kmdba',     gid: '{{ kmdba_gid }}'     }
    - { group: 'racdba',    gid: '{{ racdba_gid }}'    }
    - { group: 'backupdba', gid: '{{ backupdba_gid }}' }
    - { group: 'oinstall',  gid: '{{ oinstall_gid }}'  }
  when:
    - node_tier == "observer"

- name:                                "2.5.1 SAP Users: - Create SAP User for Oracle ASM"
  ansible.builtin.user:
    name:                              oracle
    uid:                               "{{ oracle_uid }}"
    group:                             oinstall
    groups:                            dba,racdba,oper,backupdba,dgdba,kmdba
  when:
    - node_tier == "oracle-asm"


# *=====================================4=======================================8
#
#                                 Create Users
#
# *=====================================4=======================================8
#
# Document Artifact:  N/A
#
# Create User for SAP:
#   sapadm - once defined, typically remains constant across all systems. Used
#   for file access in shared directories between SID's.
#
#   <sid>adm - SAP admin user for SID.
#
#   webadm - SAP admin user for web dispatcher. same as <sid>adm.
#
- name:                                "2.5 SAP Users: -  Create SAP Users"
  ansible.builtin.user:
    name:                              "{{ item.user }}"
    comment:                           "{{ item.comment }}"
    uid:                               "{{ item.uid }}"
    group:                             "{{ item.group }}"
    password:                          "{{ main_password | password_hash('sha512', inventory_hostname) }}"
    append:                            false
    shell:                             /bin/false
    create_home:                       true
    home:                              "{{ item.home }}"
  loop:
    - { tier: 'sapos', user: 'sapadm', uid: '{{ sapadm_uid }}', group: 'sapsys', home: '/home/sapadm', comment: 'SAP System Administrator' }
  when:
<<<<<<< HEAD
    - node_tier != "observer"

=======
    - item.tier == "all" or item.tier == tier
    - node_tier != "observer"
>>>>>>> 2225183c

# Create User assignment for Oracle ASM
- name:                                "2.5.1 SAP Users: -  Create Oracle ASM Users Assignment"
  ansible.builtin.user:
    name:                              "{{ oracle_user_name }}"
    group:                             "oinstall"
    groups:                            asmoper,asmadmin,asmdba,asmoper,backupdba,dgdba,kmdba,racdba
    append:                            true
    shell:                             /bin/csh
    # create_home:                       true
    # home:                              "{{ item.home }}"
  # loop:
  #   - { user: 'oracle',                   uid: '{{ asmoper_gid }}',  group: 'oinstall', home: '/home/oracle',                 comment: 'ASM Oper Group assignment' }
  #   - { user: 'oracle',                   uid: '{{ asmadmin_gid }}', group: 'oinstall', home: '/home/oracle',                 comment: 'ASM Oper Group assignment' }
  #   - { user: 'oracle',                   uid: '{{ asmdba_gid }}',   group: 'oinstall', home: '/home/oracle',                 comment: 'ASM Oper Group assignment' }
  #   # TODO: add user for WebDisp Functionality
    # - { tier: 'WEB',         user: 'webadm',                   uid: '32002',            group: 'sapsys', home: '/home/webadm',                 comment: 'SAP WebDisp Admin' }
  when:
    - node_tier == "oracle-asm" or node_tier == "observer"
    - platform == "ORACLE-ASM"<|MERGE_RESOLUTION|>--- conflicted
+++ resolved
@@ -114,13 +114,8 @@
   loop:
     - { tier: 'sapos', user: 'sapadm', uid: '{{ sapadm_uid }}', group: 'sapsys', home: '/home/sapadm', comment: 'SAP System Administrator' }
   when:
-<<<<<<< HEAD
-    - node_tier != "observer"
-
-=======
     - item.tier == "all" or item.tier == tier
     - node_tier != "observer"
->>>>>>> 2225183c
 
 # Create User assignment for Oracle ASM
 - name:                                "2.5.1 SAP Users: -  Create Oracle ASM Users Assignment"

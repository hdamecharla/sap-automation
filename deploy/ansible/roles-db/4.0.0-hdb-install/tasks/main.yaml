--- conflicted
+++ resolved
@@ -174,11 +174,6 @@
             mode:                      0755
 
 
-<<<<<<< HEAD
-      when:
-        - hana_installation.rc is defined
-        - hana_installation.rc <= 1
-=======
     - name:                            "SAP HANA: Successful installation"
       block:
 
@@ -227,7 +222,6 @@
       when:
         - hana_installation.rc is defined
         - hana_installation.rc < 1
->>>>>>> 07bc7989
 
 
     - name:                            "SAP HANA: remove install response file"
@@ -250,11 +244,7 @@
         mode:                          0755
       when:
         - hana_installation.rc is defined
-<<<<<<< HEAD
-        - hana_installation.rc <= 1
-=======
         - hana_installation.rc < 1
->>>>>>> 07bc7989
 
   when:
     - not hana_installed.stat.exists

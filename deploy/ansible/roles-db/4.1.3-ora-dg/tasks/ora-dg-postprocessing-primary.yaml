--- conflicted
+++ resolved
@@ -155,8 +155,6 @@
         mode:                          '0755'
       when:                            enable_dgconfig_results.rc == 0
 
-<<<<<<< HEAD
-=======
     # Enable the DB trigger for SAP HA
     - name:                            "Oracle Data Guard - Post Processing: Enable DB Trigger"
       become:                          true
@@ -223,7 +221,6 @@
         mode:                          '0755'
       when:                            enable_dbtrigger_results.rc == 0
 
->>>>>>> 7029e1b2
     - name:                            "Create post processing completed"
       become:                          true
       become_user:                     root

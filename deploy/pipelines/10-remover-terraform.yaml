--- conflicted
+++ resolved
@@ -7,65 +7,6 @@
 # +------------------------------------4--------------------------------------*/
 
 parameters:
-<<<<<<< HEAD
-  - name: cleanup_sap
-    displayName: Remove the SAP system
-    type: boolean
-    default: true
-
-  - name: sap_system
-    displayName: "SAP System configuration name, use this format: ENV-LOCA-VNET-SID"
-    type: string
-    default: DEV-WEEU-SAP01-X00
-
-  - name: cleanup_zone
-    displayName: Remove the SAP workload zone
-    type: boolean
-    default: true
-
-  - name: workload_zone
-    displayName: "SAP workload zone configuration name, use this format: ENV-LOCA-VNET-INFRASTRUCTURE"
-    type: string
-    default: DEV-WEEU-SAP01-INFRASTRUCTURE
-
-  - name: cleanup_region
-    displayName: Remove the control plane
-    type: boolean
-    default: true
-
-  - name: deployer
-    displayName: "Deployer configuration name, use this format: ENV-LOCA-VNET-INFRASTRUCTURE"
-    type: string
-    default: MGMT-WEEU-DEP00-INFRASTRUCTURE
-
-  - name: library
-    displayName: "Library configuration name, use this format: ENV-LOCA-SAP_LIBRARY"
-    type: string
-    default: MGMT-WEEU-SAP_LIBRARY
-
-  - name: workload_environment
-    displayName: Environment (DEV, QUA, PRD)
-    type: string
-    default: DEV
-
-  - name: deployer_environment
-    displayName: Environment (MGMT)
-    type: string
-    default: MMGMT
-
-  - name: use_deployer
-    displayName: Run removal on self hosted agent
-    type: boolean
-    default: true
-
-  - name: sap_automation_repo_path
-    displayName: The local path on the agent where the sap_automation repo can be found
-    type: string
-
-  - name: config_repo_path
-    displayName: The local path on the agent where the config repo can be found
-    type: string
-=======
 - name: cleanup_sap
   displayName: Remove the SAP system
   type: boolean
@@ -124,7 +65,6 @@
 - name: config_repo_path
   displayName: The local path on the agent where the config repo can be found
   type: string
->>>>>>> 2225183c
 
 stages:
 - stage: Remove_SAP_systems
@@ -141,844 +81,6 @@
   - job: Remove_SAP_systems
     displayName: "Removing the SAP System"
     variables:
-<<<<<<< HEAD
-      - template: variables/10-remover-terraform-variables.yaml
-        parameters:
-          deployer_environment: ${{ parameters.deployer_environment }}
-          workload_environment: ${{ parameters.workload_environment }}
-          workload_zone: ${{ parameters.workload_zone }}
-          sap_system: ${{ parameters.sap_system }}
-    jobs:
-      - job: Remove_SAP_systems
-        displayName: "Removing the SAP System"
-        variables:
-          - group: SDAF-${{ parameters.workload_environment }}
-        workspace:
-          clean: all
-        steps:
-          - template: templates\download.yaml
-          - bash: |
-              #!/bin/bash
-              green="\e[1;32m" ; reset="\e[0m" ; boldred="\e[1;31m" ; cyan="\e[1;36m"
-
-              echo -e "$green--- Checkout $(Build.SourceBranchName) ---$reset"
-
-              echo "##vso[build.updatebuildnumber]Removing the SAP System defined in $(sap_system_folder)"
-
-              echo -e "$green--- Validations ---$reset"
-              HOME_CONFIG=${CONFIG_REPO_PATH}
-              cd $HOME_CONFIG; mkdir -p .sap_deployment_automation
-              if [ ! -f SYSTEM/$(sap_system_folder)/$(sap_system_configuration) ]; then
-                  echo -e "$boldred--- $HOME_CONFIG/SYSTEM/$(sap_system_folder)/$(sap_system_configuration) was not found ---$reset"
-                  echo "##vso[task.logissue type=error]File SYSTEM/$(sap_system_folder)/$(sap_system_configuration) was not found."
-                  exit 2
-              fi
-
-              if [ $USE_MSI != "true" ]; then
-
-                  if [ -z $WL_ARM_SUBSCRIPTION_ID ]; then
-                      echo "##vso[task.logissue type=error]Variable ARM_SUBSCRIPTION_ID was not defined in the $(variable_group) variable group."
-                      exit 2
-                  fi
-
-                  if [ $WL_ARM_SUBSCRIPTION_ID == '$$(ARM_SUBSCRIPTION_ID)' ]; then
-                      echo "##vso[task.logissue type=error]Variable ARM_SUBSCRIPTION_ID was not defined in the $(variable_group) variable group."
-                      exit 2
-                  fi
-
-                  if [ -z $WL_ARM_CLIENT_ID ]; then
-                      echo "##vso[task.logissue type=error]Variable ARM_CLIENT_ID was not defined in the $(variable_group) variable group."
-                      exit 2
-                  fi
-
-                  if [ $WL_ARM_CLIENT_ID == '$$(ARM_CLIENT_ID)' ]; then
-                      echo "##vso[task.logissue type=error]Variable ARM_CLIENT_ID was not defined in the $(variable_group) variable group."
-                      exit 2
-                  fi
-
-                  if [ -z $WL_ARM_CLIENT_SECRET ]; then
-                      echo "##vso[task.logissue type=error]Variable ARM_CLIENT_SECRET was not defined in the $(variable_group) variable group."
-                      exit 2
-                  fi
-
-                  if [ $WL_ARM_CLIENT_SECRET == '$$(ARM_CLIENT_SECRET)' ]; then
-                      echo "##vso[task.logissue type=error]Variable ARM_CLIENT_SECRET was not defined in the $(variable_group) variable group."
-                      exit 2
-                  fi
-
-                  if [ -z $WL_ARM_TENANT_ID ]; then
-                      echo "##vso[task.logissue type=error]Variable ARM_TENANT_ID was not defined in the $(variable_group) variable group."
-                      exit 2
-                  fi
-
-                  if [ $WL_ARM_TENANT_ID == '$$(ARM_TENANT_ID)' ]; then
-                      echo "##vso[task.logissue type=error]Variable ARM_TENANT_ID was not defined in the $(variable_group) variable group."
-                      exit 2
-                  fi
-
-              fi
-
-
-              # Check if running on deployer
-              if [[ ! -f /etc/profile.d/deploy_server.sh ]]; then
-                  echo -e "$green--- Install dos2unix ---$reset"
-                  sudo apt-get -qq install dos2unix
-
-                  echo -e "$green--- Install terraform ---$reset"
-
-                  wget -q $(tf_url)
-                  return_code=$?
-                  if [ 0 != $return_code ]; then
-                      echo "##vso[task.logissue type=error]Unable to download Terraform version $(tf_version)."
-                      exit 2
-                  fi
-                  unzip -qq terraform_$(tf_version)_linux_amd64.zip ; sudo mv terraform /bin/
-                  rm -f terraform_$(tf_version)_linux_amd64.zip
-              else
-                  if [ $USE_MSI != "true" ]; then
-
-                      export ARM_CLIENT_ID=$WL_ARM_CLIENT_ID
-                      export ARM_CLIENT_SECRET=$WL_ARM_CLIENT_SECRET
-                      export ARM_TENANT_ID=$WL_ARM_TENANT_ID
-                      export ARM_SUBSCRIPTION_ID=$WL_ARM_SUBSCRIPTION_ID
-                      unset ARM_USE_MSI
-                      az login --service-principal --username $WL_ARM_CLIENT_ID --password=$WL_ARM_CLIENT_SECRET --tenant $WL_ARM_TENANT_ID --output none
-                      return_code=$?
-                      if [ 0 != $return_code ]; then
-                          echo -e "$boldred--- Login failed ---$reset"
-                          echo "##vso[task.logissue type=error]az login failed."
-                          exit $return_code
-                      fi
-                  else
-                      echo "Deployment credentials:               Managed Identity"
-
-                      export ARM_USE_MSI=true
-                      export ARM_SUBSCRIPTION_ID=$WL_ARM_SUBSCRIPTION_ID
-                      unset ARM_TENANT_ID
-                      az login --identity --allow-no-subscriptions --output none
-                  fi
-              fi
-              echo -e "$green--- Configure devops CLI extension ---$reset"
-
-              az config set extension.use_dynamic_install=yes_without_prompt --output none --only-show-errors
-
-              az devops configure --defaults organization=$(System.CollectionUri) project='$(System.TeamProject)' --output none --only-show-errors
-
-              export VARIABLE_GROUP_ID=$(az pipelines variable-group list --query "[?name=='$(variable_group)'].id | [0]")
-
-              if [ -z ${VARIABLE_GROUP_ID} ]; then
-                  echo "##vso[task.logissue type=error]Variable group $(variable_group) could not be found."
-                  exit 2
-              fi
-              export PARENT_VARIABLE_GROUP_ID=$(az pipelines variable-group list --query "[?name=='$(parent_variable_group)'].id | [0]");
-
-              if [ -z ${PARENT_VARIABLE_GROUP_ID} ]; then
-                  echo "##vso[task.logissue type=error]Variable group $(parent_variable_group) could not be found."
-                  exit 2
-              fi
-
-              echo -e "$green--- Convert config file to UX format ---$reset"
-              dos2unix -q $HOME_CONFIG/SYSTEM/$(sap_system_folder)/$(sap_system_configuration)
-              echo -e "$green--- Read parameters ---$reset"
-
-              ENVIRONMENT=$(grep "^environment" $HOME_CONFIG/SYSTEM/$(sap_system_folder)/$(sap_system_configuration) | awk -F'=' '{print $2}' | xargs)
-              LOCATION=$(grep "^location" $HOME_CONFIG/SYSTEM/$(sap_system_folder)/$(sap_system_configuration) | awk -F'=' '{print $2}' | xargs | tr 'A-Z' 'a-z')
-              NETWORK=$(grep "^network_logical_name" $HOME_CONFIG/SYSTEM/$(sap_system_folder)/$(sap_system_configuration) | awk -F'=' '{print $2}' | xargs)
-              SID=$(grep "^sid" $HOME_CONFIG/SYSTEM/$(sap_system_folder)/$(sap_system_configuration) | awk -F'=' '{print $2}' | xargs)
-
-              ENVIRONMENT_IN_FILENAME=$(echo $(sap_system_folder) | awk -F'-' '{print $1}' | xargs)
-              LOCATION_CODE=$(echo $(sap_system_folder) | awk -F'-' '{print $2}' | xargs)
-              NETWORK_IN_FILENAME=$(echo $(sap_system_folder) | awk -F'-' '{print $3}' | xargs)
-              SID_IN_FILENAME=$(echo $(sap_system_folder) | awk -F'-' '{print $4}' | xargs)
-              case "$LOCATION_CODE" in
-                  "AUCE") LOCATION_IN_FILENAME="australiacentral" ;;
-                  "AUC2") LOCATION_IN_FILENAME="australiacentral2" ;;
-                  "AUEA") LOCATION_IN_FILENAME="australiaeast" ;;
-                  "AUSE") LOCATION_IN_FILENAME="australiasoutheast" ;;
-                  "BRSO") LOCATION_IN_FILENAME="brazilsouth" ;;
-                  "BRSE") LOCATION_IN_FILENAME="brazilsoutheast" ;;
-                  "BRUS") LOCATION_IN_FILENAME="brazilus" ;;
-                  "CACE") LOCATION_IN_FILENAME="canadacentral" ;;
-                  "CAEA") LOCATION_IN_FILENAME="canadaeast" ;;
-                  "CEIN") LOCATION_IN_FILENAME="centralindia" ;;
-                  "CEUS") LOCATION_IN_FILENAME="centralus" ;;
-                  "CEUA") LOCATION_IN_FILENAME="centraluseuap" ;;
-                  "EAAS") LOCATION_IN_FILENAME="eastasia" ;;
-                  "EAUS") LOCATION_IN_FILENAME="eastus" ;;
-                  "EUSA") LOCATION_IN_FILENAME="eastus2euap" ;;
-                  "EUS2") LOCATION_IN_FILENAME="eastus2" ;;
-                  "EUSG") LOCATION_IN_FILENAME="eastusstg" ;;
-                  "FRCE") LOCATION_IN_FILENAME="francecentral" ;;
-                  "FRSO") LOCATION_IN_FILENAME="francesouth" ;;
-                  "GENO") LOCATION_IN_FILENAME="germanynorth" ;;
-                  "GEWE") LOCATION_IN_FILENAME="germanywest" ;;
-                  "GEWC") LOCATION_IN_FILENAME="germanywestcentral" ;;
-                  "ISCE") LOCATION_IN_FILENAME="israelcentral" ;;
-                  "ITNO") LOCATION_IN_FILENAME="italynorth" ;;
-                  "JAEA") LOCATION_IN_FILENAME="japaneast" ;;
-                  "JAWE") LOCATION_IN_FILENAME="japanwest" ;;
-                  "JINC") LOCATION_IN_FILENAME="jioindiacentral" ;;
-                  "JINW") LOCATION_IN_FILENAME="jioindiawest" ;;
-                  "KOCE") LOCATION_IN_FILENAME="koreacentral" ;;
-                  "KOSO") LOCATION_IN_FILENAME="koreasouth" ;;
-                  "NCUS") LOCATION_IN_FILENAME="northcentralus" ;;
-                  "NOEU") LOCATION_IN_FILENAME="northeurope" ;;
-                  "NOEA") LOCATION_IN_FILENAME="norwayeast" ;;
-                  "NOWE") LOCATION_IN_FILENAME="norwaywest" ;;
-                  "PLCE") LOCATION_IN_FILENAME="polandcentral" ;;
-                  "QACE") LOCATION_IN_FILENAME="qatarcentral" ;;
-                  "SANO") LOCATION_IN_FILENAME="southafricanorth" ;;
-                  "SAWE") LOCATION_IN_FILENAME="southafricawest" ;;
-                  "SCUS") LOCATION_IN_FILENAME="southcentralus" ;;
-                  "SCUG") LOCATION_IN_FILENAME="southcentralusstg" ;;
-                  "SOEA") LOCATION_IN_FILENAME="southeastasia" ;;
-                  "SOIN") LOCATION_IN_FILENAME="southindia" ;;
-                  "SECE") LOCATION_IN_FILENAME="swedencentral" ;;
-                  "SWNO") LOCATION_IN_FILENAME="switzerlandnorth" ;;
-                  "SWWE") LOCATION_IN_FILENAME="switzerlandwest" ;;
-                  "UACE") LOCATION_IN_FILENAME="uaecentral" ;;
-                  "UANO") LOCATION_IN_FILENAME="uaenorth" ;;
-                  "UKSO") LOCATION_IN_FILENAME="uksouth" ;;
-                  "UKWE") LOCATION_IN_FILENAME="ukwest" ;;
-                  "WCUS") LOCATION_IN_FILENAME="westcentralus" ;;
-                  "WEEU") LOCATION_IN_FILENAME="westeurope" ;;
-                  "WEIN") LOCATION_IN_FILENAME="westindia" ;;
-                  "WEUS") LOCATION_IN_FILENAME="westus" ;;
-                  "WUS2") LOCATION_IN_FILENAME="westus2" ;;
-                  "WUS3") LOCATION_IN_FILENAME="westus3" ;;
-                  *) LOCATION_IN_FILENAME="westeurope" ;;
-              esac
-
-
-              workload_environment_file_name=$HOME/.sap_deployment_automation/$ENVIRONMENT$LOCATION_CODE$NETWORK;
-              echo "Workload Environment file:           $workload_environment_file_name"
-
-              echo "Environment:                         $ENVIRONMENT"
-              echo "Location:                            $LOCATION"
-              echo "Network:                             $NETWORK"
-              echo "SID:                                 $SID"
-              echo ""
-              echo "Environment(filename):               $ENVIRONMENT_IN_FILENAME"
-              echo "Location(filename):                  $LOCATION_IN_FILENAME"
-              echo "Network(filename):                   $NETWORK_IN_FILENAME"
-              echo "SID(filename):                       $SID_IN_FILENAME"
-
-              printf -v tempval '%s id:' $(variable_group)
-              printf -v val '%-20s' "${tempval}"
-              echo "$val                 $VARIABLE_GROUP_ID"
-
-              printf -v tempval '%s id:' $(parent_variable_group)
-              printf -v val '%-20s' "${tempval}"
-              echo "$val                 $PARENT_VARIABLE_GROUP_ID"
-
-              echo ""
-
-              if [ $ENVIRONMENT != $ENVIRONMENT_IN_FILENAME ]; then
-                  echo "##vso[task.logissue type=error]The environment setting in $(sap_system_configuration) '$ENVIRONMENT' does not match the $(sap_system_configuration) file name '$ENVIRONMENT_IN_FILENAME'. Filename should have the pattern [ENVIRONMENT]-[REGION_CODE]-[NETWORK_LOGICAL_NAME]-[SID]"
-                  exit 2
-              fi
-
-              if [ $LOCATION != $LOCATION_IN_FILENAME ]; then
-                  echo "##vso[task.logissue type=error]The location setting in $(sap_system_configuration) '$LOCATION' does not match the $(sap_system_configuration) file name '$LOCATION_IN_FILENAME'. Filename should have the pattern [ENVIRONMENT]-[REGION_CODE]-[NETWORK_LOGICAL_NAME]-[SID]"
-                  exit 2
-              fi
-
-              if [ $NETWORK != $NETWORK_IN_FILENAME ]; then
-                  echo "##vso[task.logissue type=error]The network_logical_name setting in $(sap_system_configuration) '$NETWORK' does not match the $(sap_system_configuration) file name '$NETWORK_IN_FILENAME-. Filename should have the pattern [ENVIRONMENT]-[REGION_CODE]-[NETWORK_LOGICAL_NAME]-[SID]"
-                  exit 2
-              fi
-
-              if [ $SID != $SID_IN_FILENAME ]; then
-                  echo "##vso[task.logissue type=error]The sid setting in $(sap_system_configuration) '$SID' does not match the $(sap_system_configuration) file name '$SID_IN_FILENAME-. Filename should have the pattern [ENVIRONMENT]-[REGION_CODE]-[NETWORK_LOGICAL_NAME]-[SID]"
-                  exit 2
-              fi
-
-              # Check if running on deployer
-              if [[ ! -f /etc/profile.d/deploy_server.sh ]]; then
-
-                  if [ $USE_MSI != "true" ]; then
-                      echo "Deployment credentials:              Service Principal"
-                      echo "Deployment credentials ID (SPN):     $WL_ARM_CLIENT_SECRET"
-
-                      export ARM_CLIENT_ID=$WL_ARM_CLIENT_ID
-                      export ARM_CLIENT_SECRET=$WL_ARM_CLIENT_SECRET
-                      export ARM_TENANT_ID=$WL_ARM_TENANT_ID
-                      export ARM_SUBSCRIPTION_ID=$WL_ARM_SUBSCRIPTION_ID
-                      unset ARM_USE_MSI
-                      az login --service-principal --username $WL_ARM_CLIENT_ID --password=$WL_ARM_CLIENT_SECRET --tenant $WL_ARM_TENANT_ID --output none
-                      return_code=$?
-                      if [ 0 != $return_code ]; then
-                          echo -e "$boldred--- Login failed ---$reset"
-                          echo "##vso[task.logissue type=error]az login failed."
-                          exit $return_code
-                      fi
-                  else
-                      export ARM_USE_MSI=true
-                      az login --identity --allow-no-subscriptions --output none
-                  fi
-              else
-                  echo -e "$green--- Running on deployer ---$reset"
-
-                  if [ $USE_MSI != "true" ]; then
-                      echo "Deployment credentials:              Service Principal"
-                      echo "Deployment credentials ID (SPN):     $WL_ARM_CLIENT_SECRET"
-
-                      export ARM_CLIENT_ID=$WL_ARM_CLIENT_ID
-                      export ARM_CLIENT_SECRET=$WL_ARM_CLIENT_SECRET
-                      export ARM_TENANT_ID=$WL_ARM_TENANT_ID
-                      export ARM_SUBSCRIPTION_ID=$WL_ARM_SUBSCRIPTION_ID
-                      unset ARM_USE_MSI
-                      az login --service-principal --username $WL_ARM_CLIENT_ID --password=$WL_ARM_CLIENT_SECRET --tenant $WL_ARM_TENANT_ID --output none
-                      return_code=$?
-                      if [ 0 != $return_code ]; then
-                          echo -e "$boldred--- Login failed ---$reset"
-                          echo "##vso[task.logissue type=error]az login failed."
-                          exit $return_code
-                      fi
-                  else
-                      echo "Deployment credentials:               Managed Identity"
-                      export ARM_USE_MSI=true
-                      export ARM_SUBSCRIPTION_ID=$WL_ARM_SUBSCRIPTION_ID
-                      unset ARM_TENANT_ID
-                      az login --identity --allow-no-subscriptions --output none
-                  fi
-              fi
-
-              echo -e "$green--- Set variables ---$reset"
-
-              az_var=$(az pipelines variable-group variable list --group-id ${VARIABLE_GROUP_ID} --query "${NETWORK}Workload_Key_Vault.value" --out tsv)
-              if [ -z ${az_var} ]; then
-                  export workload_key_vault=$(grep  -m1 "^workloadkeyvault=" "${workload_environment_file_name}"  |  awk -F'=' '{print $2}' | xargs)
-              else
-                  export workload_key_vault="${az_var}"
-              fi
-
-              if [ -n $(Deployer_Key_Vault) ]; then
-                  export key_vault=$(Deployer_Key_Vault)
-              else
-                  export key_vault=$(grep -m1 "^keyvault=" ${workload_environment_file_name}  |  awk -F'=' '{print $2}' | xargs)
-              fi
-
-              az_var=$(az pipelines variable-group variable list --group-id ${PARENT_VARIABLE_GROUP_ID} --query "Terraform_Remote_Storage_Subscription.value" --out tsv)
-              if [ -n "${az_var}" ]; then
-                  STATE_SUBSCRIPTION="${az_var}"
-              else
-                  STATE_SUBSCRIPTION=$(grep "^STATE_SUBSCRIPTION=" ${workload_environment_file_name}  | awk -F'=' '{print $2}' | xargs)
-              fi
-
-              az_var=$(az pipelines variable-group variable list --group-id ${PARENT_VARIABLE_GROUP_ID} --query "Terraform_Remote_Storage_Account_Name.value" --out tsv)
-              if [ -n "${az_var}" ]; then
-                  REMOTE_STATE_SA="${az_var}"
-              else
-                  REMOTE_STATE_SA=$(grep "REMOTE_STATE_SA"  ${workload_environment_file_name}  | awk -F'=' '{print $2}' | xargs)
-              fi
-
-              echo "Deployer Key Vault:                  ${key_vault}"
-
-              echo "Workload Key Vault:                  ${workload_key_vault}"
-              echo "TF state subscription:               $STATE_SUBSCRIPTION"
-              echo "TF state account:                    $REMOTE_STATE_SA"
-              echo "System configuration:                $(sap_system_configuration)"
-
-              az_var=$(az pipelines variable-group variable list --group-id ${PARENT_VARIABLE_GROUP_ID} --query "Deployer_State_FileName.value" --out tsv)
-              if [ -n "${az_var}" ]; then
-                  export deployer_tfstate_key="${az_var}"
-              else
-                  export deployer_tfstate_key=$(grep "^deployer_tfstate_key=" ${workload_environment_file_name}  | awk -F'=' '{print $2}' | xargs)
-              fi
-
-              az_var=$(az pipelines variable-group variable list --group-id ${VARIABLE_GROUP_ID} --query $NETWORK"Workload_Zone_State_FileName.value" --out tsv)
-              if [ -n "${az_var}" ]; then
-                  export landscape_tfstate_key="${az_var}"
-              else
-                  export landscape_tfstate_key=$(grep "^landscape_tfstate_key=" ${workload_environment_file_name}  | awk -F'=' '{print $2}' | xargs)
-              fi
-
-              cd $CONFIG_REPO_PATH/SYSTEM/$(sap_system_folder) || exit
-
-              echo "Deployer state file name:            $deployer_tfstate_key"
-              echo "Workload zone state file name:       $landscape_tfstate_key"
-
-              echo -e "$green--- Run the remover script that destroys the SAP system ---$reset"
-
-              ${SAP_AUTOMATION_REPO_PATH}/deploy/scripts/remover.sh  \
-                --parameterfile $(sap_system_configuration)            \
-                --type sap_system                                      \
-                --state_subscription "${STATE_SUBSCRIPTION}"           \
-                --storageaccountname "${REMOTE_STATE_SA}"              \
-                --auto-approve
-
-              return_code=$?
-              echo -e "$green--- Pull latest from DevOps Repository ---$reset"
-              git checkout -q $(Build.SourceBranchName)
-              git pull
-
-              #stop the pipeline after you have reset the whitelisting on your resources
-              echo "Return code from remover.sh:         $return_code."
-              if [ 0 != $return_code ]; then
-                  echo "##vso[task.logissue type=error]Return code from remover.sh $return_code."
-                  exit $return_code
-              fi
-
-              echo -e "$green--- Add & update files in the DevOps Repository ---$reset"
-              cd $(Build.Repository.LocalPath)
-
-              changed=0
-              # Pull changes
-              git checkout -q $(Build.SourceBranchName)
-              git pull origin $(Build.SourceBranchName)
-
-              if [ 0 == $return_code ]; then
-
-                  if [ -d $(Deployment_Configuration_Path)/SYSTEM/$(sap_system_folder)/.terraform ]; then
-                      git rm -q -r  --ignore-unmatch -f $(Deployment_Configuration_Path)/SYSTEM/$(sap_system_folder)/.terraform
-                      changed=1
-                  fi
-
-                  if [ -f $(sap_system_configuration) ]; then
-                      git add    $(sap_system_configuration)
-                      added=1
-                  fi
-
-                  if [ -f  $(Deployment_Configuration_Path)/SYSTEM/$(sap_system_folder)/sap-parameters.yaml ]; then
-                      git rm  --ignore-unmatch  -q    $(Deployment_Configuration_Path)/SYSTEM/$(sap_system_folder)/sap-parameters.yaml
-                      changed=1
-                  fi
-
-                  if [ $(ls $(Deployment_Configuration_Path)/SYSTEM/$(sap_system_folder)/*_hosts.yaml | wc -l ) -gt 0 ] ; then
-                      git rm  --ignore-unmatch -q    $(Deployment_Configuration_Path)/SYSTEM/$(sap_system_folder)/*_hosts.yaml
-                      changed=1
-                  fi
-
-                  if [ $(ls $(Deployment_Configuration_Path)/SYSTEM/$(sap_system_folder)/*.md | wc -l ) -gt 0 ] ; then
-                      git rm  --ignore-unmatch -q    $(Deployment_Configuration_Path)/SYSTEM/$(sap_system_folder)/*.md
-                      changed=1
-                  fi
-
-                  if [ 1 == $changed ]; then
-                      git config --global user.email "$(Build.RequestedForEmail)"
-                      git config --global user.name "$(Build.RequestedFor)"
-                      git commit -m "Infrastructure for ${sap_system_folder} removed. [skip ci]"
-                      git -c http.extraheader="AUTHORIZATION: bearer $(System.AccessToken)" push --set-upstream origin $(Build.SourceBranchName)
-                  fi
-              fi
-
-              exit $return_code
-
-            displayName: "Remove SAP system"
-            env:
-              SYSTEM_ACCESSTOKEN: $(System.AccessToken)
-              WL_ARM_SUBSCRIPTION_ID: $(WL_ARM_SUBSCRIPTION_ID)
-              WL_ARM_CLIENT_ID: $(WL_ARM_CLIENT_ID)
-              WL_ARM_CLIENT_SECRET: $(WL_ARM_CLIENT_SECRET)
-              WL_ARM_TENANT_ID: $(WL_ARM_TENANT_ID)
-              AZURE_DEVOPS_EXT_PAT: $(System.AccessToken)
-              SAP_AUTOMATION_REPO_PATH: ${{ parameters.sap_automation_repo_path }}
-              CONFIG_REPO_PATH: ${{ parameters.config_repo_path }}/$(Deployment_Configuration_Path)
-              LOGON_USING_SPN: $(Logon_Using_SPN)
-              USE_MSI: $(Use_MSI)
-
-            failOnStderr: false
-
-  - stage: Remove_SAP_workload_zone
-    displayName: "Removing the SAP workload zone"
-    condition: and(not(failed()), not(canceled()), eq(${{ parameters.cleanup_zone }}, true))
-    variables:
-      - template: variables/10-remover-terraform-variables.yaml
-        parameters:
-          deployer_environment: ${{ parameters.deployer_environment }}
-          workload_environment: ${{ parameters.workload_environment }}
-          workload_zone: ${{ parameters.workload_zone }}
-          sap_system: ${{ parameters.sap_system }}
-
-    jobs:
-      - job: Remove_SAP_workload_zone
-        displayName: Remove the SAP Workload Zone
-        variables:
-          - group: SDAF-${{ parameters.workload_environment }}
-        workspace:
-          clean: all
-        steps:
-          - template: templates\download.yaml
-          - bash: |
-              #!/bin/bash
-              green="\e[1;32m" ; reset="\e[0m" ; boldred="\e[1;31m" ; cyan="\e[1;36m"
-
-              echo "##vso[build.updatebuildnumber]Removing the SAP Workload zone defined in $(workload_zone_folder)"
-
-              echo -e "$green--- Validations ---$reset"
-              HOME_CONFIG=${CONFIG_REPO_PATH}
-              cd $HOME_CONFIG; mkdir -p .sap_deployment_automation
-
-              if [ ! -f LANDSCAPE/$(workload_zone_folder)/$(workload_zone_configuration_file) ]; then
-                  echo -e "$boldred--- $(workload_zone_configuration_file) was not found ---$reset"
-                  echo "##vso[task.logissue type=error]File $(workload_zone_configuration_file) was not found."
-                  exit 2
-              fi
-
-              if [ -z $WL_ARM_SUBSCRIPTION_ID ]; then
-                  echo "##vso[task.logissue type=error]Variable ARM_SUBSCRIPTION_ID was not defined."
-                  exit 2
-              fi
-
-              if [ -z $WL_ARM_CLIENT_ID ]; then
-                  echo "##vso[task.logissue type=error]Variable ARM_CLIENT_ID was not defined."
-                  exit 2
-              fi
-
-              if [ -z $WL_ARM_CLIENT_SECRET ]; then
-                  echo "##vso[task.logissue type=error]Variable ARM_CLIENT_SECRET was not defined."
-                  exit 2
-              fi
-
-              if [ -z $WL_ARM_TENANT_ID ]; then
-                  echo "##vso[task.logissue type=error]Variable ARM_TENANT_ID was not defined."
-                  exit 2
-              fi
-
-              # Check if running on deployer
-              if [[ ! -f /etc/profile.d/deploy_server.sh ]]; then
-                  echo -e "$green--- Install dos2unix ---$reset"
-                  sudo apt-get -qq install dos2unix
-
-                  echo -e "$green--- Install terraform ---$reset"
-
-                  wget -q $(tf_url)
-                  return_code=$?
-                  if [ 0 != $return_code ]; then
-                      echo "##vso[task.logissue type=error]Unable to download Terraform version $(tf_version)."
-                      exit 2
-                  fi
-                  unzip -qq terraform_$(tf_version)_linux_amd64.zip ; sudo mv terraform /bin/
-                  rm -f terraform_$(tf_version)_linux_amd64.zip
-              else
-                  echo "sourcing /etc/profile.d/deploy_server.sh"
-                  source /etc/profile.d/deploy_server.sh
-              fi
-
-              echo -e "$green--- Configure devops CLI extension ---$reset"
-
-              az config set extension.use_dynamic_install=yes_without_prompt --output none
-
-              az devops configure --defaults organization=$(System.CollectionUri) project='$(System.TeamProject)' --output none
-
-              export VARIABLE_GROUP_ID=$(az pipelines variable-group list --query "[?name=='$(variable_group)'].id | [0]")
-              if [ -z ${VARIABLE_GROUP_ID} ]; then
-                  echo "##vso[task.logissue type=error]Variable group $(variable_group) could not be found."
-                  exit 2
-              fi
-              export PARENT_VARIABLE_GROUP_ID=$(az pipelines variable-group list --query "[?name=='$(parent_variable_group)'].id | [0]"); echo PARENT_VARIABLE_GROUP_ID $PARENT_VARIABLE_GROUP_ID
-              if [ -z ${PARENT_VARIABLE_GROUP_ID} ]; then
-                  echo "##vso[task.logissue type=error]Variable group $(parent_variable_group) could not be found."
-                  exit 2
-              fi
-
-              echo -e "$green--- Convert config file to UX format ---$reset"
-              dos2unix -q LANDSCAPE/$(workload_zone_folder)/$(workload_zone_configuration_file)
-              echo -e "$green--- Read details ---$reset"
-
-              ENVIRONMENT=$(grep "^environment" LANDSCAPE/$(workload_zone_folder)/$(workload_zone_configuration_file) | awk -F'=' '{print $2}' | xargs)
-              LOCATION=$(grep "^location" LANDSCAPE/$(workload_zone_folder)/$(workload_zone_configuration_file) | awk -F'=' '{print $2}' | xargs | tr 'A-Z' 'a-z')
-              NETWORK=$(grep "^network_logical_name" LANDSCAPE/$(workload_zone_folder)/$(workload_zone_configuration_file) | awk -F'=' '{print $2}' | xargs)
-
-              workload_environment_file_name=$HOME/.sap_deployment_automation/$ENVIRONMENT$LOCATION_CODE$NETWORK;
-
-              ENVIRONMENT_IN_FILENAME=$(echo $(workload_zone_folder) | awk -F'-' '{print $1}' | xargs )
-              LOCATION_CODE=$(echo $(workload_zone_folder) | awk -F'-' '{print $2}' | xargs )
-              case "$LOCATION_CODE" in
-                  "AUCE") LOCATION_IN_FILENAME="australiacentral" ;;
-                  "AUC2") LOCATION_IN_FILENAME="australiacentral2" ;;
-                  "AUEA") LOCATION_IN_FILENAME="australiaeast" ;;
-                  "AUSE") LOCATION_IN_FILENAME="australiasoutheast" ;;
-                  "BRSO") LOCATION_IN_FILENAME="brazilsouth" ;;
-                  "BRSE") LOCATION_IN_FILENAME="brazilsoutheast" ;;
-                  "BRUS") LOCATION_IN_FILENAME="brazilus" ;;
-                  "CACE") LOCATION_IN_FILENAME="canadacentral" ;;
-                  "CAEA") LOCATION_IN_FILENAME="canadaeast" ;;
-                  "CEIN") LOCATION_IN_FILENAME="centralindia" ;;
-                  "CEUS") LOCATION_IN_FILENAME="centralus" ;;
-                  "CEUA") LOCATION_IN_FILENAME="centraluseuap" ;;
-                  "EAAS") LOCATION_IN_FILENAME="eastasia" ;;
-                  "EAUS") LOCATION_IN_FILENAME="eastus" ;;
-                  "EUSA") LOCATION_IN_FILENAME="eastus2euap" ;;
-                  "EUS2") LOCATION_IN_FILENAME="eastus2" ;;
-                  "EUSG") LOCATION_IN_FILENAME="eastusstg" ;;
-                  "FRCE") LOCATION_IN_FILENAME="francecentral" ;;
-                  "FRSO") LOCATION_IN_FILENAME="francesouth" ;;
-                  "GENO") LOCATION_IN_FILENAME="germanynorth" ;;
-                  "GEWE") LOCATION_IN_FILENAME="germanywest" ;;
-                  "GEWC") LOCATION_IN_FILENAME="germanywestcentral" ;;
-                  "ISCE") LOCATION_IN_FILENAME="israelcentral" ;;
-                  "ITNO") LOCATION_IN_FILENAME="italynorth" ;;
-                  "JAEA") LOCATION_IN_FILENAME="japaneast" ;;
-                  "JAWE") LOCATION_IN_FILENAME="japanwest" ;;
-                  "JINC") LOCATION_IN_FILENAME="jioindiacentral" ;;
-                  "JINW") LOCATION_IN_FILENAME="jioindiawest" ;;
-                  "KOCE") LOCATION_IN_FILENAME="koreacentral" ;;
-                  "KOSO") LOCATION_IN_FILENAME="koreasouth" ;;
-                  "NCUS") LOCATION_IN_FILENAME="northcentralus" ;;
-                  "NOEU") LOCATION_IN_FILENAME="northeurope" ;;
-                  "NOEA") LOCATION_IN_FILENAME="norwayeast" ;;
-                  "NOWE") LOCATION_IN_FILENAME="norwaywest" ;;
-                  "PLCE") LOCATION_IN_FILENAME="polandcentral" ;;
-                  "QACE") LOCATION_IN_FILENAME="qatarcentral" ;;
-                  "SANO") LOCATION_IN_FILENAME="southafricanorth" ;;
-                  "SAWE") LOCATION_IN_FILENAME="southafricawest" ;;
-                  "SCUS") LOCATION_IN_FILENAME="southcentralus" ;;
-                  "SCUG") LOCATION_IN_FILENAME="southcentralusstg" ;;
-                  "SOEA") LOCATION_IN_FILENAME="southeastasia" ;;
-                  "SOIN") LOCATION_IN_FILENAME="southindia" ;;
-                  "SECE") LOCATION_IN_FILENAME="swedencentral" ;;
-                  "SWNO") LOCATION_IN_FILENAME="switzerlandnorth" ;;
-                  "SWWE") LOCATION_IN_FILENAME="switzerlandwest" ;;
-                  "UACE") LOCATION_IN_FILENAME="uaecentral" ;;
-                  "UANO") LOCATION_IN_FILENAME="uaenorth" ;;
-                  "UKSO") LOCATION_IN_FILENAME="uksouth" ;;
-                  "UKWE") LOCATION_IN_FILENAME="ukwest" ;;
-                  "WCUS") LOCATION_IN_FILENAME="westcentralus" ;;
-                  "WEEU") LOCATION_IN_FILENAME="westeurope" ;;
-                  "WEIN") LOCATION_IN_FILENAME="westindia" ;;
-                  "WEUS") LOCATION_IN_FILENAME="westus" ;;
-                  "WUS2") LOCATION_IN_FILENAME="westus2" ;;
-                  "WUS3") LOCATION_IN_FILENAME="westus3" ;;
-                  *) LOCATION_IN_FILENAME="westeurope" ;;
-              esac
-
-              NETWORK_IN_FILENAME=$(echo $(workload_zone_folder) | awk -F'-' '{print $3}' | xargs )
-              workload_environment_file_name=$HOME/.sap_deployment_automation/$ENVIRONMENT$LOCATION_CODE$NETWORK;
-              echo "Workload Environment file:           $workload_environment_file_name"
-              echo "Environment:                         ${ENVIRONMENT}"
-              echo "Location:                            ${LOCATION}"
-              echo "Network:                             ${NETWORK}"
-              echo ""
-
-              workload_environment_file_name=$HOME/.sap_deployment_automation/$ENVIRONMENT$LOCATION_CODE$NETWORK;
-              echo "Environment file:                    $workload_environment_file_name"
-              echo "Environment(filename):               $ENVIRONMENT_IN_FILENAME"
-              echo "Location(filename):                  $LOCATION_IN_FILENAME"
-              echo "Network(filename):                   $NETWORK_IN_FILENAME"
-              echo ""
-
-              printf -v tempval '%s id:' $(variable_group)
-              printf -v val '%-20s' "${tempval}"
-              echo "$val                 $VARIABLE_GROUP_ID"
-
-              printf -v tempval '%s id:' $(parent_variable_group)
-              printf -v val '%-20s' "${tempval}"
-              echo "$val                 $PARENT_VARIABLE_GROUP_ID"
-
-              if [ $ENVIRONMENT != $ENVIRONMENT_IN_FILENAME ]; then
-                  echo "##vso[task.logissue type=error]The environment setting in $(workload_zone_configuration_file) '$ENVIRONMENT' does not match the $(workload_zone_configuration_file) file name '$ENVIRONMENT_IN_FILENAME'. Filename should have the pattern [ENVIRONMENT]-[REGION_CODE]-[NETWORK_LOGICAL_NAME]-INFRASTRUCTURE"
-                  exit 2
-              fi
-
-              if [ $LOCATION != $LOCATION_IN_FILENAME ]; then
-                  echo "##vso[task.logissue type=error]The location setting in $(workload_zone_configuration_file) '$LOCATION' does not match the $(workload_zone_configuration_file) file name '$LOCATION_IN_FILENAME'. Filename should have the pattern [ENVIRONMENT]-[REGION_CODE]-[NETWORK_LOGICAL_NAME]-INFRASTRUCTURE"
-                  exit 2
-              fi
-
-              if [ $NETWORK != $NETWORK_IN_FILENAME ]; then
-                  echo "##vso[task.logissue type=error]The network_logical_name setting in $(workload_zone_configuration_file) '$NETWORK' does not match the $(workload_zone_configuration_file) file name '$NETWORK_IN_FILENAME-. Filename should have the pattern [ENVIRONMENT]-[REGION_CODE]-[NETWORK_LOGICAL_NAME]-INFRASTRUCTURE"
-                  exit 2
-              fi
-
-              if [ -z $(Deployer_Key_Vault) ]; then
-                  if [ ! -f ${workload_environment_file_name} ]; then
-                      echo -e "$boldred--- $workload_environment_file_name was not found ---$reset"
-                      echo "##vso[task.logissue type=error]Workload Zone configuration file ${workload_environment_file_name} was not found."
-                      exit 2
-                  fi
-              fi
-
-              az_var=$(az pipelines variable-group variable list --group-id ${VARIABLE_GROUP_ID} --query "${NETWORK}Workload_Key_Vault.value" --out tsv)
-              if [ -z ${az_var} ]; then
-                  export workload_key_vault=$(grep -m1 "^workloadkeyvault=" "${workload_environment_file_name}"   | awk -F'=' '{print $2}' | xargs)
-              else
-                  export workload_key_vault="${az_var}"
-              fi
-
-              if [ -n $(Deployer_Key_Vault) ]; then
-                  export key_vault=$(Deployer_Key_Vault)
-              else
-                  export key_vault=$(grep -m1 "^keyvault=" ${workload_environment_file_name}  | awk -F'=' '{print $2}' | xargs)
-              fi
-
-              az_var=$(az pipelines variable-group variable list --group-id ${PARENT_VARIABLE_GROUP_ID} --query "Terraform_Remote_Storage_Subscription.value" --out tsv)
-              if [ -n "${az_var}" ]; then
-                  STATE_SUBSCRIPTION="${az_var}"
-              else
-                  STATE_SUBSCRIPTION=$(grep "^STATE_SUBSCRIPTION=" ${workload_environment_file_name}  | awk -F'=' '{print $2}' | xargs)
-              fi
-
-              az_var=$(az pipelines variable-group variable list --group-id ${PARENT_VARIABLE_GROUP_ID} --query "Deployer_State_FileName.value" --out tsv)
-              if [ -n "${az_var}" ]; then
-                  export deployer_tfstate_key="${az_var}"
-              else
-                  export deployer_tfstate_key=$(grep "^deployer_tfstate_key=" ${workload_environment_file_name}  | awk -F'=' '{print $2}' | xargs)
-              fi
-
-              az_var=$(az pipelines variable-group variable list --group-id ${VARIABLE_GROUP_ID} --query $NETWORK"Workload_Zone_State_FileName.value" --out tsv)
-              if [ -n "${az_var}" ]; then
-                  export landscape_tfstate_key="${az_var}"
-              else
-                  export landscape_tfstate_key=$(grep "^landscape_tfstate_key=" ${workload_environment_file_name}  | awk -F'=' '{print $2}' | xargs)
-              fi
-
-              az_var=$(az pipelines variable-group variable list --group-id ${PARENT_VARIABLE_GROUP_ID} --query "Terraform_Remote_Storage_Account_Name.value" --out tsv)
-              if [ -n "${az_var}" ]; then
-                  export REMOTE_STATE_SA="${az_var}"
-              else
-                  export REMOTE_STATE_SA=$(grep "^REMOTE_STATE_SA="  ${workload_environment_file_name}  | awk -F'=' '{print $2}' | xargs)
-              fi
-
-              az_var=$(az pipelines variable-group variable list --group-id ${PARENT_VARIABLE_GROUP_ID} --query "Terraform_Remote_Storage_Resource_Group_Name.value" --out tsv)
-              if [ -n "${az_var}" ]; then
-                  export REMOTE_STATE_RG="${az_var}"
-              else
-                  export REMOTE_STATE_RG=$(grep "^REMOTE_STATE_RG="  ${workload_environment_file_name}  | awk -F'=' '{print $2}' | xargs)
-              fi
-
-              echo "Workload Key Vault:                  ${workload_key_vault}"
-              echo "Deployer Key Vault:                  ${key_vault}"
-              echo "Terraform state subscription:        $STATE_SUBSCRIPTION"
-              echo "Terraform state account:             $REMOTE_STATE_SA"
-              echo "Terraform state resource group:      $REMOTE_STATE_RG"
-
-              echo "System configuration:                $(workload_zone_configuration_file)"
-
-              echo "Deployer state file name:            $deployer_tfstate_key"
-              echo "Workload zone state file name:       $landscape_tfstate_key"
-              # Check if running on deployer
-              if [[ ! -f /etc/profile.d/deploy_server.sh ]]; then
-
-                  az login --service-principal --username $WL_ARM_CLIENT_ID --password=$WL_ARM_CLIENT_SECRET --tenant $WL_ARM_TENANT_ID  --output none
-                  return_code=$?
-                  if [ 0 != $return_code ]; then
-                      echo -e "$boldred--- Login failed ---$reset"
-                      echo "##vso[task.logissue type=error]az login failed."
-                      exit $return_code
-                  fi
-              else
-                  echo -e "$green--- Running on deployer ---$reset"
-
-                  if [ "${USE_MSI}" != "true" ]; then
-
-                      echo -e "$cyan--- Remove using Service Principals ---$reset"
-                      export ARM_CLIENT_ID=$WL_ARM_CLIENT_ID
-                      export ARM_CLIENT_SECRET=$WL_ARM_CLIENT_SECRET
-                      export ARM_TENANT_ID=$WL_ARM_TENANT_ID
-                      export ARM_SUBSCRIPTION_ID=$WL_ARM_SUBSCRIPTION_ID
-                      unset ARM_USE_MSI
-
-                      echo "Deployment credentials:              Service Principal"
-                      echo "Deployment credentials ID (SPN):     $WL_ARM_CLIENT_SECRET"
-
-                      az login --service-principal --username "${WL_ARM_CLIENT_ID}" --password="${WL_ARM_CLIENT_SECRET}" --tenant "${WL_ARM_TENANT_ID}" --output none
-                      return_code=$?
-                      if [ 0 != $return_code ]; then
-                          echo -e "$boldred--- Login failed ---$reset"
-                          echo "##vso[task.logissue type=error]az login failed."
-                          exit $return_code
-                      fi
-                  else
-                      echo "Deployment credentials:               Managed Identity"
-                      export ARM_USE_MSI=true
-                      export ARM_SUBSCRIPTION_ID=$WL_ARM_SUBSCRIPTION_ID
-                      unset ARM_TENANT_ID
-                      az login --identity --allow-no-subscriptions --output none
-                  fi
-              fi
-
-              echo -e "$green --- Run the remover script that destroys the SAP workload zone (landscape) ---$reset"
-              cd "$CONFIG_REPO_PATH/LANDSCAPE/$(workload_zone_folder)" || exit
-              cd "$CONFIG_REPO_PATH/LANDSCAPE/$(workload_zone_folder)" || exit
-
-              $SAP_AUTOMATION_REPO_PATH/deploy/scripts/remover.sh \
-              --parameterfile $(workload_zone_configuration_file) \
-              --type sap_landscape \
-              --state_subscription ${STATE_SUBSCRIPTION} \
-              --storageaccountname "${REMOTE_STATE_SA}" \
-              --auto-approve
-
-              return_code=$?
-
-              #stop the pipeline after you have reset the whitelisting on your resources
-              echo "Return code from remover.sh:         $return_code."
-              if [ 0 != $return_code ]; then
-                  echo "##vso[task.logissue type=error]Return code from remover.sh $return_code."
-                  exit $return_code
-              fi
-
-              echo -e "$green--- Add & update files in the DevOps Repository ---$reset"
-              cd $(Build.Repository.LocalPath)
-              changed=0
-              git checkout -q $(Build.SourceBranchName)
-              git pull
-
-              if [ 0 == $return_code ]; then
-
-                  if [ -f  "${workload_environment_file_name}" ]; then
-                      git rm -q -f ${workload_environment_file_name}
-                      echo "Removed ${workload_environment_file_name}"
-
-                      changed=1
-                  fi
-
-                  if [ -f  "${workload_environment_file_name}.md" ]; then
-                      git rm -q  --ignore-unmatch -f ${workload_environment_file_name}.md
-                      changed=1
-                  fi
-
-                  if [ -d $(Deployment_Configuration_Path)/LANDSCAPE/$(workload_zone_folder)/.terraform ]; then
-                      git rm -r  --ignore-unmatch -f $(Deployment_Configuration_Path)/LANDSCAPE/$(workload_zone_folder)/.terraform
-                      changed=1
-                  fi
-
-                  if [ 1 == $changed ] ; then
-                      git config --global user.email "$(Build.RequestedForEmail)"
-                      git config --global user.name "$(Build.RequestedFor)"
-                      git commit -m "Workload zone ${workload_zone_folder} removal.[skip ci]"
-                      git -c http.extraheader="AUTHORIZATION: bearer $(System.AccessToken)" push --set-upstream origin $(Build.SourceBranchName)
-                  fi
-
-                  echo -e "$green--- Deleting variables ---$reset"
-                  if [ -n "${VARIABLE_GROUP_ID}" ]; then
-                      echo "Deleting variables"
-
-                      az_var=$(az pipelines variable-group variable list --group-id ${VARIABLE_GROUP_ID} --query ${NETWORK}"Workload_Key_Vault.value")
-                      if [ -n "${az_var}" ]; then
-                          az pipelines variable-group variable delete --group-id ${VARIABLE_GROUP_ID} --name $NETWORK"Workload_Key_Vault"           --yes --only-show-errors
-                      fi
-
-                      az_var=$(az pipelines variable-group variable list --group-id ${VARIABLE_GROUP_ID} --query $NETWORK"Workload_Zone_State_FileName.value")
-                      if [ -n "${az_var}" ]; then
-                          az pipelines variable-group variable delete --group-id ${VARIABLE_GROUP_ID} --name $NETWORK"Workload_Zone_State_FileName" --yes --only-show-errors
-                      fi
-
-                      az_var=$(az pipelines variable-group variable list --group-id ${VARIABLE_GROUP_ID} --query "${NETWORK}"Workload_Secret_Prefix.value --output table)
-                      if [ -n "${az_var}" ]; then
-                          az pipelines variable-group variable delete --group-id ${VARIABLE_GROUP_ID} --name $NETWORK"Workload_Secret_Prefix" --yes --only-show-errors
-                      fi
-
-                  fi
-              fi
-
-              exit $return_code
-            displayName: Remove SAP workload_zone
-            env:
-              SYSTEM_ACCESSTOKEN: $(System.AccessToken)
-              WL_ARM_SUBSCRIPTION_ID: $(WL_ARM_SUBSCRIPTION_ID)
-              WL_ARM_CLIENT_ID: $(WL_ARM_CLIENT_ID)
-              WL_ARM_CLIENT_SECRET: $(WL_ARM_CLIENT_SECRET)
-              WL_ARM_TENANT_ID: $(WL_ARM_TENANT_ID)
-              AZURE_DEVOPS_EXT_PAT: $(System.AccessToken)
-              SAP_AUTOMATION_REPO_PATH: ${{ parameters.sap_automation_repo_path }}
-              CONFIG_REPO_PATH: ${{ parameters.config_repo_path }}/$(Deployment_Configuration_Path)
-              LOGON_USING_SPN: $(Logon_Using_SPN)
-              USE_MSI: $(Use_MSI)
-
-            failOnStderr: false
-=======
     - group: SDAF-${{ parameters.workload_environment }}
     workspace:
       clean: all
@@ -1804,5 +906,4 @@
         LOGON_USING_SPN: $(Logon_Using_SPN)
         USE_MSI: $(Use_MSI)
 
-      failOnStderr: false
->>>>>>> 2225183c
+      failOnStderr: false
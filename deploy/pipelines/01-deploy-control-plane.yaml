--- conflicted
+++ resolved
@@ -54,1058 +54,6 @@
   displayName: Force a re-install - may require multiple re-runs
   type: boolean
 stages:
-<<<<<<< HEAD
-    - stage: Prepare_Deployer
-      condition: and(not(failed()), not(canceled()))
-      variables:
-          - template:                  variables/01-deploy-control-plane-variables.yaml
-            parameters:
-                deployer:              ${{ parameters.deployer }}
-                library:               ${{ parameters.library }}
-                environment:           ${{ parameters.environment }}
-                use_webapp_param:      ${{ parameters.use_webapp_param }}
-                use_deployer:          ${{ parameters.use_deployer }}
-      displayName:                     Prepare the self hosted agent(s)
-
-      jobs:
-          - job:                       Prepare_Deployer
-            displayName:               Prepare the self hosted agent
-            workspace:
-                clean:                 all
-            steps:
-                - template:            templates\download.yaml
-                - task:                PostBuildCleanup@4
-                # Set Variables.
-                - task:                AzureCLI@2
-                  continueOnError:     false
-                  inputs:
-                    azureSubscription: ${{parameters.connection_name}}
-                    scriptType:        bash
-                    scriptLocation:    inlineScript
-                    addSpnToEnvironment: true
-                    inlineScript: |
-                      #!/bin/bash
-
-                        echo "##vso[build.updatebuildnumber]Deploying the control plane defined in $(deployerfolder) $(libraryfolder)"
-                            green="\e[1;32m"
-                            reset="\e[0m"
-                            boldred="\e[1;31m"
-                            cyan="\e[1;36m"
-
-                            export ARM_CLIENT_ID=$servicePrincipalId; echo 'ARM_CLIENT_ID' $ARM_CLIENT_ID
-
-                            export ARM_TENANT_ID=$tenantId
-                            set -eu
-
-                            file_deployer_tfstate_key=$(deployerfolder).tfstate
-
-                            ENVIRONMENT=$(echo $(deployerfolder) | awk -F'-' '{print $1}' | xargs)
-                            LOCATION=$(echo $(deployerfolder) | awk -F'-' '{print $2}' | xargs)
-
-                            deployer_environment_file_name=$CONFIG_REPO_PATH/.sap_deployment_automation/${ENVIRONMENT}${LOCATION}
-
-                        echo -e "$green--- Checkout $(Build.SourceBranchName) ---$reset"
-                            cd $CONFIG_REPO_PATH
-                            git checkout -q $(Build.SourceBranchName)
-                        echo -e "$green--- Configure devops CLI extension ---$reset"
-                            az config set extension.use_dynamic_install=yes_without_prompt  --only-show-errors
-
-                            az extension add --name azure-devops --output none --only-show-errors
-
-                            echo "Environment:                         $ENVIRONMENT"
-                            echo "Location:                            $LOCATION"
-
-                            echo ""
-                            echo "Agent:                               $(this_agent)"
-                            echo "Organization:                        $(System.CollectionUri)"
-                            echo "Project:                             $(System.TeamProject)"
-                            echo ""
-                            az devops configure --defaults organization=$(System.CollectionUri) project='$(System.TeamProject)' --output none --only-show-errors
-
-                            export VARIABLE_GROUP_ID=$(az pipelines variable-group list --query "[?name=='$(variable_group)'].id | [0]")
-
-                            printf -v tempval '%s id:' $(variable_group)
-                            printf -v val '%-20s' "${tempval}"
-                            echo "$val                 $VARIABLE_GROUP_ID"
-
-                            if [ "${{ parameters.force_reset }}" = "True" ]; then
-                              echo "##vso[task.logissue type=warning]Forcing a re-install"
-                              echo "Running on:            $(this_agent)"
-                              sed -i 's/step=1/step=0/' $deployer_environment_file_name
-                              sed -i 's/step=2/step=0/' $deployer_environment_file_name
-                              sed -i 's/step=3/step=0/' $deployer_environment_file_name
-
-                              export FORCE_RESET=true
-                              az_var=$(az pipelines variable-group variable list --group-id ${VARIABLE_GROUP_ID} --query "Deployer_Key_Vault.value"  --output tsv)
-                              if [ -n "${az_var}" ]; then
-                                key_vault="${az_var}" ; echo 'Deployer Key Vault' ${key_vault}
-                              else
-                                echo "Reading key vault from environment file"
-                                key_vault=$(grep -m1 "^keyvault="   ${deployer_environment_file_name} |awk -F'=' '{print $2}' | xargs)
-                              fi
-
-                              key_vault_id=$(az resource list --name "${key_vault}"  --resource-type Microsoft.KeyVault/vaults --query "[].id | [0]" -o tsv)
-                              export TF_VAR_deployer_kv_user_arm_id=${key_vault_id}
-                              if [ -n "${key_vault_id}" ]; then
-                                this_ip=$(curl -s ipinfo.io/ip) >/dev/null 2>&1
-                                az keyvault network-rule add --name ${key_vault} --ip-address ${this_ip} --subscription $(Terraform_Remote_Storage_Subscription) --only-show-errors --output none
-                                ip_added=1
-                              fi
-
-                              tfstate_resource_id=$(az resource list --name $(Terraform_Remote_Storage_Account_Name) --subscription $(Terraform_Remote_Storage_Subscription) --resource-type Microsoft.Storage/storageAccounts --query "[].id | [0]" -o tsv)
-                              if [ -n "${tfstate_resource_id}" ]; then
-                                this_ip=$(curl -s ipinfo.io/ip) >/dev/null 2>&1
-                                az storage account network-rule add --account-name $(Terraform_Remote_Storage_Account_Name) --resource-group $(Terraform_Remote_Storage_Resource_Group_Name)  --ip-address ${this_ip} --only-show-errors --output none
-                              fi
-
-                              export REINSTALL_ACCOUNTNAME=$(Terraform_Remote_Storage_Account_Name)
-                              export REINSTALL_SUBSCRIPTION=$(Terraform_Remote_Storage_Subscription)
-                              export REINSTALL_RESOURCE_GROUP=$(Terraform_Remote_Storage_Resource_Group_Name)
-                              step=0
-                            else
-                              if [ -f ${deployer_environment_file_name} ]; then
-                                step=$(cat ${deployer_environment_file_name}  | grep step= | awk -F'=' '{print $2}' | xargs)
-                                echo "Step:                              $(this_agent)"
-                                if [ "0" != ${step} ]; then
-                                  exit 0
-                                fi
-                              fi
-                            fi
-                            if [ -z ${VARIABLE_GROUP_ID} ]; then
-                                echo "##vso[task.logissue type=error]Variable group $(variable_group) could not be found."
-                                exit 2
-                            fi
-                        echo -e "$green--- Variables ---$reset"
-                            storage_account_parameter=""
-                        echo -e "$green--- Validations ---$reset"
-                            if [ -z ${TF_VAR_ansible_core_version} ]; then
-                                export TF_VAR_ansible_core_version=2.15
-                            fi
-                            export TF_VAR_use_webapp=$(use_webapp)
-                        echo -e "$green--- Update .sap_deployment_automation/config as SAP_AUTOMATION_REPO_PATH can change on devops agent ---$reset"
-                            cd $CONFIG_REPO_PATH
-                            mkdir -p .sap_deployment_automation
-                            echo SAP_AUTOMATION_REPO_PATH=$SAP_AUTOMATION_REPO_PATH >.sap_deployment_automation/config
-                        echo -e "$green--- File Validations ---$reset"
-                            if [ ! -f ${CONFIG_REPO_PATH}/DEPLOYER/$(deployerfolder)/$(deployerconfig) ]; then
-                                echo -e "$boldred--- File ${CONFIG_REPO_PATH}/DEPLOYER/$(deployerfolder)/$(deployerconfig) was not found ---$reset"
-                                echo "##vso[task.logissue type=error]File ${CONFIG_REPO_PATH}/DEPLOYER/$(deployerfolder)/$(deployerconfig) was not found."
-                                exit 2
-                            fi
-                            if [ ! -f ${CONFIG_REPO_PATH}/LIBRARY/$(libraryfolder)/$(libraryconfig) ]; then
-                                echo -e "$boldred--- File ${CONFIG_REPO_PATH}/LIBRARY/$(libraryfolder)/$(libraryconfig)  was not found ---$reset"
-                                echo "##vso[task.logissue type=error]File ${CONFIG_REPO_PATH}/LIBRARY/$(libraryfolder)/$(libraryconfig) was not found."
-                                exit 2
-                            fi
-                        # Check if running on deployer
-                        if [ ! -f /etc/profile.d/deploy_server.sh ]; then
-                            echo -e "$green--- Install dos2unix ---$reset"
-                            sudo apt-get -qq install dos2unix
-                            sudo apt-get -qq install zip
-                            echo -e "$green--- Install terraform ---$reset"
-                            wget -q $(tf_url)
-                            return_code=$?
-                            if [ 0 != $return_code ]; then
-                                echo "##vso[task.logissue type=error]Unable to download Terraform version $(tf_version)."
-                                exit 2
-                            fi
-                            sudo mkdir -p  /opt/terraform/bin/
-                            unzip -qq terraform_$(tf_version)_linux_amd64.zip
-                            sudo mv terraform /opt/terraform/bin/terraform
-                            sudo chmod +x /opt/terraform/bin/terraform
-                            rm -f terraform_$(tf_version)_linux_amd64.zip
-                            az extension add --name storage-blob-preview --allow-preview true --only-show-errors >/dev/null
-                        fi
-                        echo -e "$green--- Configure parameters ---$reset"
-                            echo -e "$green--- Convert config files to UX format ---$reset"
-                            dos2unix -q ${CONFIG_REPO_PATH}/DEPLOYER/$(deployerfolder)/$(deployerconfig)
-                            dos2unix -q ${CONFIG_REPO_PATH}/LIBRARY/$(libraryfolder)/$(libraryconfig)
-                            echo -e "$green--- Configuring variables ---$reset"
-                            deployer_environment_file_name=$CONFIG_REPO_PATH/.sap_deployment_automation/${ENVIRONMENT}$LOCATION
-                        echo -e "$green--- Deploy the Control Plane ---$reset"
-                            if [ -n "$(PAT)" ]; then
-                                echo "Deployer Agent PAT:                  IsDefined"
-                            fi
-                            if [ -n "$(POOL)" ]; then
-                                echo "  Deployer Agent Pool:               $(POOL)"
-
-                            fi
-                            if [ -f ${CONFIG_REPO_PATH}/DEPLOYER/$(deployerfolder)/state.zip ]; then
-                                pass=$(echo $(System.CollectionId) | sed 's/-//g')
-                                echo "Unzipping state.zip"
-                                unzip -qq -o -P "${pass}" ${CONFIG_REPO_PATH}/DEPLOYER/$(deployerfolder)/state.zip -d ${CONFIG_REPO_PATH}/DEPLOYER/$(deployerfolder)
-                            fi
-
-                            if [ $(use_webapp) = "true" ]; then
-                                echo "Deploy Web App:                      true"
-
-                            else
-                                echo "Deploy Web App:                      false"
-                            fi
-
-                            export TF_LOG_PATH=$CONFIG_REPO_PATH/.sap_deployment_automation/terraform.log
-                            set +eu
-
-                            if [ "$USE_MSI" = "true" ]; then
-                              export ARM_CLIENT_SECRET=$servicePrincipalKey
-                              export ARM_SUBSCRIPTION_ID=$ARM_SUBSCRIPTION_ID
-                              echo "Deployment credentials:                Managed Identity"
-
-
-                              $SAP_AUTOMATION_REPO_PATH/deploy/scripts/deploy_controlplane.sh                               \
-                                --deployer_parameter_file ${CONFIG_REPO_PATH}/DEPLOYER/$(deployerfolder)/$(deployerconfig) \
-                                --library_parameter_file ${CONFIG_REPO_PATH}/LIBRARY/$(libraryfolder)/$(libraryconfig)     \
-                                --subscription $ARM_SUBSCRIPTION_ID  --auto-approve --ado --only_deployer --msi
-                            else
-                              export ARM_CLIENT_ID=$CP_ARM_CLIENT_ID
-                              export ARM_CLIENT_SECRET=$CP_ARM_CLIENT_SECRET
-                              export ARM_CLIENT_SECRET=$CP_ARM_CLIENT_SECRET
-                              export ARM_TENANT_ID=$CP_ARM_TENANT_ID
-                              export ARM_USE_OIDC=false
-                              export ARM_USE_AZUREAD=true
-
-                              echo "Deployment credentials:              Service Principal"
-                              echo "Deployment credential ID (SPN):      $CP_ARM_CLIENT_ID"
-
-                              az login --service-principal -u $ARM_CLIENT_ID -p=$ARM_CLIENT_SECRET --tenant $ARM_TENANT_ID --output none
-
-                              $SAP_AUTOMATION_REPO_PATH/deploy/scripts/deploy_controlplane.sh                               \
-                                --deployer_parameter_file ${CONFIG_REPO_PATH}/DEPLOYER/$(deployerfolder)/$(deployerconfig) \
-                                --library_parameter_file ${CONFIG_REPO_PATH}/LIBRARY/$(libraryfolder)/$(libraryconfig)     \
-                                --subscription $ARM_SUBSCRIPTION_ID --spn_id $ARM_CLIENT_ID                                \
-                                --spn_secret $ARM_CLIENT_SECRET --tenant_id $ARM_TENANT_ID                                 \
-                                --auto-approve --ado --only_deployer
-
-                            fi
-                            return_code=$?
-                            echo "Deploy_controlplane returned          $return_code."
-
-                            set -eu
-
-                            echo -e "$green--- Adding deployment automation configuration to devops repository ---$reset"
-                            added=0
-                            cd $CONFIG_REPO_PATH
-                            git pull -q
-                            if [ -f ${deployer_environment_file_name} ]; then
-                               file_deployer_tfstate_key=$(cat ${deployer_environment_file_name} | grep deployer_tfstate_key | awk -F'=' '{print $2}' | xargs)
-                               if [ -z "$file_deployer_tfstate_key" ]; then
-                                  file_deployer_tfstate_key=$DEPLOYER_TFSTATE_KEY
-                               fi
-                               echo "Deployer State File                   $file_deployer_tfstate_key"
-
-                               file_key_vault=$(cat ${deployer_environment_file_name} | grep keyvault= | awk -F'=' '{print $2}' | xargs)
-                               echo "Deployer Key Vault:                   ${file_key_vault}"
-
-                               deployer_random_id=$(cat ${deployer_environment_file_name} | grep deployer_random_id= | awk -F'=' '{print $2}' | xargs)
-                               library_random_id=$(cat ${deployer_environment_file_name} | grep library_random_id= | awk -F'=' '{print $2}' | xargs)
-
-                            fi
-                        echo -e "$green--- Update repo ---$reset"
-                            if [ -f .sap_deployment_automation/${ENVIRONMENT}${LOCATION} ]; then
-                                git add .sap_deployment_automation/${ENVIRONMENT}${LOCATION}
-                                added=1
-                            fi
-                            if [ -f ${CONFIG_REPO_PATH}/DEPLOYER/$(deployerfolder)/.terraform/terraform.tfstate ]; then
-                              git add -f ${CONFIG_REPO_PATH}/DEPLOYER/$(deployerfolder)/.terraform/terraform.tfstate
-                              added=1
-                            fi
-                            if [ -f ${CONFIG_REPO_PATH}/DEPLOYER/$(deployerfolder)/terraform.tfstate ]; then
-                              sudo apt-get install zip -y
-                              pass=$(echo $(System.CollectionId) | sed 's/-//g')
-                              zip -q -j -P "${pass}" ${CONFIG_REPO_PATH}/DEPLOYER/$(deployerfolder)/state ${CONFIG_REPO_PATH}/DEPLOYER/$(deployerfolder)/terraform.tfstate
-                              git add -f ${CONFIG_REPO_PATH}/DEPLOYER/$(deployerfolder)/state.zip
-                              added=1
-                            fi
-                            if [ 1 = $added ]; then
-                                git config --global user.email "$(Build.RequestedForEmail)"
-                                git config --global user.name "$(Build.RequestedFor)"
-                                git commit -m "Added updates from devops deployment $(Build.DefinitionName) [skip ci]"
-                                git -c http.extraheader="AUTHORIZATION: bearer $(System.AccessToken)" push --set-upstream origin $(Build.SourceBranchName)
-                            fi
-                            if [ -f $CONFIG_REPO_PATH/.sap_deployment_automation/${ENVIRONMENT}${LOCATION}.md ]; then
-                                echo "##vso[task.uploadsummary]$CONFIG_REPO_PATH/.sap_deployment_automation/${ENVIRONMENT}${LOCATION}.md"
-                            fi
-                        echo -e "$green--- Adding variables to the variable group:" $(variable_group) "---$reset"
-                            if [ 0 = $return_code ]; then
-                                az_var=$(az pipelines variable-group variable list --group-id ${VARIABLE_GROUP_ID} --query "Deployer_State_FileName.value" --out tsv)
-                                if [ -z ${az_var} ]; then
-                                    az pipelines variable-group variable create --group-id ${VARIABLE_GROUP_ID} --name Deployer_State_FileName --value ${file_deployer_tfstate_key} --output none --only-show-errors
-                                else
-                                    az pipelines variable-group variable update --group-id ${VARIABLE_GROUP_ID} --name Deployer_State_FileName --value ${file_deployer_tfstate_key} --output none --only-show-errors
-                                fi
-                                az_var=$(az pipelines variable-group variable list --group-id ${VARIABLE_GROUP_ID} --query "Deployer_Key_Vault.value" --out tsv)
-                                if [ -z ${az_var} ]; then
-                                    az pipelines variable-group variable create --group-id ${VARIABLE_GROUP_ID} --name Deployer_Key_Vault --value ${file_key_vault} --output none --only-show-errors
-                                else
-                                    az pipelines variable-group variable update --group-id ${VARIABLE_GROUP_ID} --name Deployer_Key_Vault --value ${file_key_vault} --output none --only-show-errors
-                                fi
-                                az_var=$(az pipelines variable-group variable list --group-id ${VARIABLE_GROUP_ID} --query "ControlPlaneEnvironment.value" --out tsv)
-                                if [ -z ${az_var} ]; then
-                                    az pipelines variable-group variable create --group-id ${VARIABLE_GROUP_ID} --name ControlPlaneEnvironment --value ${ENVIRONMENT} --output none --only-show-errors
-                                else
-                                    az pipelines variable-group variable update --group-id ${VARIABLE_GROUP_ID} --name ControlPlaneEnvironment --value ${ENVIRONMENT} --output none --only-show-errors
-                                fi
-
-                                az_var=$(az pipelines variable-group variable list --group-id ${VARIABLE_GROUP_ID} --query "ControlPlaneLocation.value" --out tsv)
-                                if [ -z ${az_var} ]; then
-                                    az pipelines variable-group variable create --group-id ${VARIABLE_GROUP_ID} --name ControlPlaneLocation --value ${LOCATION} --output none --only-show-errors
-                                else
-                                    az pipelines variable-group variable update --group-id ${VARIABLE_GROUP_ID} --name ControlPlaneLocation --value ${LOCATION} --output none --only-show-errors
-                                fi
-
-                                if [ -n "${deployer_random_id}" ] ; then
-                                  az_var=$(az pipelines variable-group variable list --group-id ${VARIABLE_GROUP_ID} --query "DEPLOYER_RANDOM_ID_SEED.value" --out tsv)
-                                  if [ -z ${az_var} ]; then
-                                      az pipelines variable-group variable create --group-id ${VARIABLE_GROUP_ID} --name DEPLOYER_RANDOM_ID_SEED --value ${deployer_random_id} --output none --only-show-errors
-                                  else
-                                      az pipelines variable-group variable update --group-id ${VARIABLE_GROUP_ID} --name DEPLOYER_RANDOM_ID_SEED --value ${deployer_random_id} --output none --only-show-errors
-                                  fi
-                                fi
-
-
-                            fi
-                        exit $return_code
-
-                  displayName: Prepare control plane
-                  env:
-                      CP_ARM_CLIENT_ID:               $(CP_ARM_CLIENT_ID)
-                      CP_ARM_CLIENT_SECRET:           $(CP_ARM_CLIENT_SECRET)
-                      ARM_SUBSCRIPTION_ID:            $(CP_ARM_SUBSCRIPTION_ID)
-                      CP_ARM_TENANT_ID:               $(CP_ARM_TENANT_ID)
-                      AZURE_DEVOPS_EXT_PAT:           $(PAT)
-                      CONFIG_REPO_PATH:               ${{ parameters.config_repo_path }}/$(Deployment_Configuration_Path)
-                      DEPLOYER_RANDOM_ID_SEED:        $(DEPLOYER_RANDOM_ID_SEED)
-                      DEPLOYER_TFSTATE_KEY:           "${{ parameters.deployer }}.terraform.tfstate"
-                      IS_PIPELINE_DEPLOYMENT:         true
-                      POOL:                           $(POOL)
-                      SAP_AUTOMATION_REPO_PATH:       ${{ parameters.sap_automation_repo_path }}
-                      SYSTEM_ACCESSTOKEN:             $(System.AccessToken)
-                      TF_APP_REGISTRATION_APP_ID:     $(APP_REGISTRATION_APP_ID)
-                      TF_IN_AUTOMATION:               true
-                      TF_LOG:                         $(TF_LOG)
-                      TF_VAR_agent_ado_url:           $(System.CollectionUri)
-                      TF_VAR_agent_pat:               $(PAT)
-                      TF_VAR_agent_pool:              $(POOL)
-                      TF_VAR_ansible_core_version:    $(ansible_core_version)
-                      TF_VAR_app_registration_app_id: $(APP_REGISTRATION_APP_ID)
-                      TF_VAR_deployer_kv_user_arm_id: $(Deployer_Key_Vault)
-                      TF_VAR_spn_id:                  $(CP_ARM_OBJECT_ID)
-                      TF_VAR_tf_version:              $(tf_version)
-                      TF_VAR_use_webapp:              ${{ lower(parameters.use_webapp_param) }}
-                      TF_VAR_webapp_client_secret:    $(WEB_APP_CLIENT_SECRET)
-                      USE_MSI:                        $(Use_MSI)
-                      USE_WEBAPP:                     ${{ lower(parameters.use_webapp_param) }}
-                      WEB_APP_CLIENT_SECRET:          $(WEB_APP_CLIENT_SECRET)
-
-
-    - stage: Deploy_controlplane
-      dependsOn:
-          - Prepare_Deployer
-      condition: eq(dependencies.Prepare_Deployer.result, 'Succeeded')
-      pool: $(this_agent)
-      variables:
-          - template: variables/01-deploy-control-plane-variables.yaml
-            parameters:
-                deployer: ${{ parameters.deployer }}
-                library: ${{ parameters.library }}
-                environment: ${{ parameters.environment }}
-                use_webapp_param: ${{ parameters.use_webapp_param }}
-                use_deployer: ${{ parameters.use_deployer }}
-      displayName: Deploy the control plane
-
-      jobs:
-          - job: Deploy_controlplane
-            displayName: Deploy the control plane
-            workspace:
-                clean: all
-            steps:
-                - task: PostBuildCleanup@4
-                - template: templates\download.yaml
-                  parameters:
-                    getLatestFromBranch: true
-                - bash: |
-                    #!/bin/bash
-                    set -u
-
-                    echo "##vso[build.updatebuildnumber]Deploying the control plane defined in $(deployerfolder) $(libraryfolder)"
-                    green="\e[1;32m"
-                    reset="\e[0m"
-                    boldred="\e[1;31m"
-                    cyan="\e[1;36m"
-
-                    ENVIRONMENT=$(echo $(deployerfolder) | awk -F'-' '{print $1}' | xargs)
-                    LOCATION=$(echo $(deployerfolder) | awk -F'-' '{print $2}' | xargs)
-                    deployer_environment_file_name=${CONFIG_REPO_PATH}/.sap_deployment_automation/"${ENVIRONMENT}${LOCATION}"
-                    file_deployer_tfstate_key=$(deployerfolder).tfstate
-                    file_key_vault=""
-                    file_REMOTE_STATE_SA=""
-                    file_REMOTE_STATE_RG=$(deployerfolder)
-                    REMOTE_STATE_SA=""
-                    REMOTE_STATE_RG=$(deployerfolder)
-
-                    if [[  -f /etc/profile.d/deploy_server.sh ]]; then
-                      path=$(grep -m 1 "export PATH=" /etc/profile.d/deploy_server.sh  | awk -F'=' '{print $2}' | xargs)
-                      export PATH=$path
-                    fi
-
-                    echo -e "$green--- Information ---$reset"
-                    echo "Environment:                           ${ENVIRONMENT}"
-                    echo "Location:                              ${LOCATION}"
-                    echo "Agent:                                 $(this_agent)"
-                    echo "Organization:                          $(System.CollectionUri)"
-                    echo "Project:                               $(System.TeamProject)"
-                    echo "Deployer Folder:                       $(deployerfolder)"
-                    echo "Deployer TFvars:                       $(deployerconfig)"
-                    echo "Library Folder:                        $(libraryfolder)"
-                    echo "Library TFvars:                        $(libraryconfig)"
-
-                    echo ""
-                    echo "Azure CLI version:"
-                    echo "-------------------------------------------------"
-                    az --version
-                    echo ""
-                    echo "Terraform version:"
-                    echo "-------------------------------------------------"
-                    if [ -f /opt/terraform/bin/terraform ]; then
-                        tfPath="/opt/terraform/bin/terraform"
-                    else
-                        tfPath=$(which terraform)
-                    fi
-
-                    "${tfPath}" --version
-                    echo -e "$green--- Checkout $(Build.SourceBranchName) ---$reset"
-                    cd "$CONFIG_REPO_PATH" || exit
-                    git checkout -q $(Build.SourceBranchName)
-
-                    deployer_configfile="${CONFIG_REPO_PATH}/DEPLOYER/$(deployerfolder)/$(deployerconfig)"
-                    library_configfile="${CONFIG_REPO_PATH}/LIBRARY/$(libraryfolder)/$(libraryconfig)"
-
-                    deployer_configfile="${CONFIG_REPO_PATH}/DEPLOYER/$(deployerfolder)/$(deployerconfig)"
-                    library_configfile="${CONFIG_REPO_PATH}/LIBRARY/$(libraryfolder)/$(libraryconfig)"
-
-                    echo -e "$green--- Configure devops CLI extension ---$reset"
-                    az config set extension.use_dynamic_install=yes_without_prompt --only-show-errors
-                    az extension add --name azure-devops --output none --only-show-errors
-
-                    az devops configure --defaults organization=$(System.CollectionUri) project='$(System.TeamProject)'
-
-                    VARIABLE_GROUP_ID=$(az pipelines variable-group list --query "[?name=='$(variable_group)'].id | [0]")
-                    export VARIABLE_GROUP_ID
-                    if [ -z "${VARIABLE_GROUP_ID}" ]; then
-                        echo "##vso[task.logissue type=error]Variable group $(variable_group) could not be found."
-                        exit 2
-                    fi
-
-                    printf -v tempval '%s id:' $(variable_group)
-                    printf -v val '%-20s' "${tempval}"
-                    echo "$val                  $VARIABLE_GROUP_ID"
-
-                    echo -e "$green--- Variables ---$reset"
-                    az_var=$(az pipelines variable-group variable list --group-id "${VARIABLE_GROUP_ID}" --query "Deployer_Key_Vault.value" --output tsv)
-                    if [ -n "${az_var}"  ]; then
-                        export key_vault="${az_var}"
-                    else
-                        if [ -f "${deployer_environment_file_name}" ] ; then
-
-                            key_vault=$(grep "^keyvault=" "${deployer_environment_file_name}" | awk -F'=' '{print $2}' | xargs)
-                            az pipelines variable-group variable create --group-id "${VARIABLE_GROUP_ID}" --name Deployer_Key_Vault --value "${key_vault}" --output none --only-show-errors
-                        fi
-                    fi
-
-                    az_var=$(az pipelines variable-group variable list --group-id "${VARIABLE_GROUP_ID}" --query "Terraform_Remote_Storage_Subscription.value"  --output tsv)
-                    if [ -n "${az_var}"  ]; then
-                        export STATE_SUBSCRIPTION="${az_var}"
-                    else
-                        if [ -f "${deployer_environment_file_name}" ] ; then
-                            export STATE_SUBSCRIPTION=$(grep "^STATE_SUBSCRIPTION=" "${deployer_environment_file_name}" | awk -F'=' '{print $2}' | xargs)
-                            az pipelines variable-group variable create --group-id "${VARIABLE_GROUP_ID}" --name Terraform_Remote_Storage_Subscription --value "${STATE_SUBSCRIPTION}" --output none --only-show-errors
-                        fi
-                    fi
-
-                    az_var=$(az pipelines variable-group variable list --group-id "${VARIABLE_GROUP_ID}" --query "DEPLOYER_RANDOM_ID_SEED.value"  --output tsv)
-                    if [ -n "${az_var}"  ]; then
-                        deployer_random_id="${az_var}"
-                    else
-                        deployer_random_id=$(grep "^deployer_random_id=" "${deployer_environment_file_name}" | awk -F'=' '{print $2}' | xargs)
-                        az pipelines variable-group variable create --group-id "${VARIABLE_GROUP_ID}" --name DEPLOYER_RANDOM_ID_SEED --value "${deployer_random_id}" --output none --only-show-errors
-                    fi
-
-                    az_var=$(az pipelines variable-group variable list --group-id "${VARIABLE_GROUP_ID}" --query "Terraform_Remote_Storage_Account_Name.value"  --output tsv)
-                    if [ -n "${az_var}"  ]; then
-                        export REMOTE_STATE_SA="${az_var}"
-                    else
-                        if [ -f "${deployer_environment_file_name}" ] ; then
-                            REMOTE_STATE_SA=$(grep "^REMOTE_STATE_SA=" "${deployer_environment_file_name}" | awk -F'=' '{print $2}' | xargs)
-                        fi
-                    fi
-
-                    echo "Terraform state subscription:         $STATE_SUBSCRIPTION"
-                    if [ -n "${REMOTE_STATE_RG}"  ]; then
-                        echo "Terraform state rg name:              $REMOTE_STATE_RG"
-                    fi
-                    if [ -n "${REMOTE_STATE_SA}"  ]; then
-                        echo "Terraform storage account:            $REMOTE_STATE_SA"
-                    fi
-
-                    echo "Deployer Key Vault:                   ${key_vault}"
-                    echo "Deployer TFvars:                      $(deployerconfig)"
-
-                    storage_account_parameter=""
-                    if [ -n "${REMOTE_STATE_SA}"  ]; then
-                        storage_account_parameter=" --storageaccountname ${REMOTE_STATE_SA} "
-                    else
-                        sed -i 's/step=2/step=1/' "$deployer_environment_file_name"
-                        sed -i 's/step=3/step=1/' "$deployer_environment_file_name"
-                    fi
-
-                    keyvault_parameter=""
-                    if [ -n "${key_vault}"  ]; then
-                        keyvault_parameter=" --vault ${key_vault} "
-                    fi
-
-                    echo -e "$green--- Validations ---$reset"
-
-                    if [ -z "${TF_VAR_ansible_core_version}" ]; then
-                        export TF_VAR_ansible_core_version=2.15
-                    fi
-
-                    if [ "$USE_WEBAPP" = "true" ]; then
-                        echo "Deploy Web Application:               true"
-
-                        if [ -z "${APP_REGISTRATION_APP_ID}" ]; then
-                            echo "##vso[task.logissue type=error]Variable APP_REGISTRATION_APP_ID was not defined."
-                            exit 2
-                        fi
-
-                        if [ -z "${WEB_APP_CLIENT_SECRET}" ]; then
-                            echo "##vso[task.logissue type=error]Variable WEB_APP_CLIENT_SECRET was not defined."
-                            exit 2
-                        fi
-                        TF_VAR_app_registration_app_id=$(APP_REGISTRATION_APP_ID);
-                        echo "App Registration ID:                  ${TF_VAR_app_registration_app_id}"
-                        export TF_VAR_app_registration_app_id
-                        TF_VAR_webapp_client_secret=$(WEB_APP_CLIENT_SECRET)
-                        export TF_VAR_webapp_client_secret
-                        export TF_VAR_use_webapp=true
-                    else
-                      echo "Deploy Web Application:               false"
-                    fi
-
-                    bootstrapped=0
-
-                    if [ ! -f "$deployer_environment_file_name" ]; then
-                        az_var=$(az pipelines variable-group variable list --group-id "${VARIABLE_GROUP_ID}" --query "Terraform_Remote_Storage_Account_Name.value" --out tsv)
-                        if [[ ${#az_var} -ne 0 ]]; then
-                            echo "REMOTE_STATE_SA="${az_var}
-                            echo "REMOTE_STATE_SA="${az_var} | tee -a  "$deployer_environment_file_name" > /dev/null
-                            echo "STATE_SUBSCRIPTION="$ARM_SUBSCRIPTION_ID | tee -a  "$deployer_environment_file_name" > /dev/null
-                        fi
-
-                        az_var=$(az pipelines variable-group variable list --group-id "${VARIABLE_GROUP_ID}" --query "Terraform_Remote_Storage_Resource_Group_Name.value" --out tsv)
-                        if [[ ${#az_var} -ne 0 ]]; then
-                            echo "REMOTE_STATE_RG="${az_var}
-                            echo "REMOTE_STATE_RG="${az_var} | tee -a  "$deployer_environment_file_name" > /dev/null
-                            echo "step=3" | tee -a  "$deployer_environment_file_name" > /dev/null
-
-                        fi
-
-                        az_var=$(az pipelines variable-group variable list --group-id "${VARIABLE_GROUP_ID}" --query "Deployer_State_FileName.value" --out tsv)
-                        if [[ ${#az_var} -ne 0 ]]; then
-                            echo "deployer_tfstate_key="${az_var}  | tee -a  "$deployer_environment_file_name" > /dev/null
-                        fi
-
-                        az_var=$(az pipelines variable-group variable list --group-id "${VARIABLE_GROUP_ID}" --query "Deployer_Key_Vault.value" --out tsv)
-                        if [[ ${#az_var} -ne 0 ]]; then
-                            echo "keyvault="${az_var}  | tee -a  "$deployer_environment_file_name" > /dev/null
-                            bootstrapped=1
-                        fi
-
-                    fi
-
-                    echo -e "$green--- Update .sap_deployment_automation/config as SAP_AUTOMATION_REPO_PATH can change on devops agent ---$reset"
-                    cd ${CONFIG_REPO_PATH}
-                    mkdir -p .sap_deployment_automation
-                    echo SAP_AUTOMATION_REPO_PATH=$SAP_AUTOMATION_REPO_PATH >.sap_deployment_automation/config
-                    export SAP_AUTOMATION_REPO_PATH=$SAP_AUTOMATION_REPO_PATH
-
-                    echo -e "$green--- File Validations ---$reset"
-                    if [ ! -f "${CONFIG_REPO_PATH}/DEPLOYER/$(deployerfolder)/$(deployerconfig)" ]; then
-                        echo -e "$boldred--- File "${CONFIG_REPO_PATH}/DEPLOYER/$(deployerfolder)/$(deployerconfig)" was not found ---$reset"
-                        echo "##vso[task.logissue type=error]File "${CONFIG_REPO_PATH}/${CONFIG_REPO_PATH}/DEPLOYER/$(deployerfolder)/$(deployerconfig)" was not found."
-                        exit 2
-                    fi
-
-                    if [ ! -f "${CONFIG_REPO_PATH}/LIBRARY/$(libraryfolder)/$(libraryconfig)" ]; then
-                        echo -e "$boldred--- File ${CONFIG_REPO_PATH}/LIBRARY/$(libraryfolder)/$(libraryconfig)  was not found ---$reset"
-                        echo "##vso[task.logissue type=error]File ${CONFIG_REPO_PATH}/LIBRARY/$(libraryfolder)/$(libraryconfig) was not found."
-                        exit 2
-                    fi
-
-                    # Check if running on deployer
-                    if [[ ! -f /etc/profile.d/deploy_server.sh ]]; then
-                        echo -e "$green--- Install dos2unix ---$reset"
-                        sudo apt-get -qq install dos2unix
-
-                        sudo apt-get -qq install zip
-
-                        echo -e "$green --- Install terraform ---$reset"
-
-                        wget -q $(tf_url)
-                        return_code=$?
-                        if [ 0 != $return_code ]; then
-                            echo "##vso[task.logissue type=error]Unable to download Terraform version $(tf_version)."
-                            exit 2
-                        fi
-                        unzip -qq terraform_$(tf_version)_linux_amd64.zip ; sudo mv terraform /bin/
-                        rm -f terraform_$(tf_version)_linux_amd64.zip
-
-                        az extension add --name storage-blob-preview >/dev/null
-                        echo -e "$green--- az login ---$reset"
-                        export ARM_CLIENT_ID=$CP_ARM_CLIENT_ID
-                        export ARM_CLIENT_SECRET=$CP_ARM_CLIENT_SECRET
-                        export ARM_TENANT_ID=$CP_ARM_TENANT_ID
-                        export ARM_SUBSCRIPTION_ID=$CP_ARM_SUBSCRIPTION_ID
-                        az login --service-principal --username "$ARM_CLIENT_ID" --password="$ARM_CLIENT_SECRET" --tenant "$ARM_TENANT_ID" --output none
-                        return_code=$?
-                        if [ 0 != $return_code ]; then
-                            echo -e "$boldred--- Login failed ---$reset"
-                            echo "##vso[task.logissue type=error]az login failed."
-                            exit $return_code
-                        fi
-
-                        az account set --subscription "$ARM_SUBSCRIPTION_ID"
-
-                    else
-                        echo "Sourcing the deploy_server.sh"
-                        . /etc/profile.d/deploy_server.sh ; /opt/bin/terraform/terraform --version
-
-                        if [ $USE_MSI != "true" ]; then
-                            echo "Deployment credentials:              Service Principal"
-                            echo "Deployment credential ID (SPN):      $CP_ARM_CLIENT_ID"
-                            echo "Deployer subscription:               $CP_ARM_SUBSCRIPTION_ID"
-
-                            export ARM_CLIENT_ID=$CP_ARM_CLIENT_ID
-                            export ARM_CLIENT_SECRET=$CP_ARM_CLIENT_SECRET
-                            export ARM_TENANT_ID=$CP_ARM_TENANT_ID
-                            export ARM_SUBSCRIPTION_ID=$CP_ARM_SUBSCRIPTION_ID
-                            unset ARM_USE_MSI
-                            az login --service-principal --username "${ARM_CLIENT_ID}" --password="${ARM_CLIENT_SECRET}" --tenant "${ARM_TENANT_ID}" --output none
-
-                            return_code=$?
-                            if [ 0 != $return_code ]; then
-                                echo -e "$boldred--- Login failed ---$reset"
-                                echo "##vso[task.logissue type=error]az login failed."
-                                exit $return_code
-                            fi
-                            az account set --subscription $ARM_SUBSCRIPTION_ID
-                        else
-                            echo "Deployment credentials:                Managed Identity"
-
-                            # export ARM_SUBSCRIPTION_ID=$ARM_SUBSCRIPTION_ID
-                            export ARM_USE_MSI=true
-                            export ARM_USE_AZUREAD=true
-                            unset ARM_CLIENT_SECRET
-                            az account set --subscription $ARM_SUBSCRIPTION_ID
-                        fi
-                    fi
-
-                    echo -e "$green--- Configure parameters ---$reset"
-
-                    echo -e "$green--- Convert config files to UX format ---$reset"
-                    dos2unix -q "${CONFIG_REPO_PATH}/DEPLOYER/$(deployerfolder)/$(deployerconfig)"
-                    dos2unix -q "${CONFIG_REPO_PATH}/LIBRARY/$(libraryfolder)/$(libraryconfig)"
-
-                    echo -e "$green--- Configuring variables ---$reset"
-
-                    deployer_environment_file_name=${CONFIG_REPO_PATH}/.sap_deployment_automation/${ENVIRONMENT}$LOCATION
-
-                    export key_vault=""
-                    ip_added=0
-
-                    if [ -f "${deployer_environment_file_name}" ]; then
-                        if [ 0 = $bootstrapped ]; then
-                            key_vault=$(grep "^keyvault=" "${deployer_environment_file_name}" | awk -F'=' '{print $2}' | xargs)
-                            export key_vault
-                            if [ -n "${key_vault}" ]; then
-
-                                key_vault_id=$(az resource list --name "${key_vault}"  --resource-type Microsoft.KeyVault/vaults --query "[].id | [0]" -o tsv)
-                                if [ -n "${key_vault_id}" ]; then
-
-                                    if [ "azure pipelines" = "$(this_agent)" ]; then
-                                        this_ip=$(curl -s ipinfo.io/ip) >/dev/null 2>&1
-                                        az keyvault network-rule add --name ${key_vault} --ip-address ${this_ip} --only-show-errors --output none
-                                        ip_added=1
-                                    fi
-                                fi
-                            fi
-                        fi
-                    fi
-
-                    echo -e "$green--- Deploy the Control Plane ---$reset"
-
-                    if [ -n "$(POOL)" ]; then
-                        echo "Deployer Agent Pool:                 $(POOL)"
-                    fi
-
-                    if [ -f "${CONFIG_REPO_PATH}/LIBRARY/$(libraryfolder)/state.zip" ]; then
-                        pass=$(echo $(System.CollectionId) | sed 's/-//g')
-
-                        echo "Unzipping the library state file"
-                        unzip -o  -qq -P "${pass}" "${CONFIG_REPO_PATH}/LIBRARY/$(libraryfolder)/state.zip" -d "${CONFIG_REPO_PATH}/LIBRARY/$(libraryfolder)"
-                    fi
-
-                    # ls -lart ${CONFIG_REPO_PATH}/LIBRARY/$(libraryfolder)
-
-                    if [ -f "${CONFIG_REPO_PATH}"/DEPLOYER/$(deployerfolder)/state.zip ]; then
-                        pass=$(echo $(System.CollectionId) | sed 's/-//g')
-
-                        echo "Unzipping the deployer state file"
-                        unzip -o -qq -P "${pass}" "${CONFIG_REPO_PATH}/DEPLOYER/$(deployerfolder)/state.zip" -d "${CONFIG_REPO_PATH}/DEPLOYER/$(deployerfolder)"
-                    fi
-
-                    # ls -lart "${CONFIG_REPO_PATH}"/DEPLOYER/$(deployerfolder)
-
-                    export TF_LOG_PATH=${CONFIG_REPO_PATH}/.sap_deployment_automation/terraform.log
-
-                    sudo chmod +x $SAP_AUTOMATION_REPO_PATH/deploy/scripts/deploy_controlplane.sh
-                    if [ $USE_MSI != "true" ]; then
-                        echo "Deployment credentials:              Service Principal"
-                        echo "Deployment credential ID (SPN):      $CP_ARM_CLIENT_ID"
-                        echo "Deployer subscription:               $CP_ARM_SUBSCRIPTION_ID"
-
-                        export TF_VAR_use_spn=true
-
-                        $SAP_AUTOMATION_REPO_PATH/deploy/scripts/deploy_controlplane.sh \
-                        --deployer_parameter_file "${deployer_configfile}"              \
-                        --library_parameter_file "${library_configfile}"                \
-                        --subscription $STATE_SUBSCRIPTION                              \
-                        --spn_secret "${ARM_CLIENT_SECRET}"                             \
-                        --tenant_id "${ARM_TENANT_ID}"                                  \
-                        --auto-approve --ado                                            \
-                        ${storage_account_parameter} ${keyvault_parameter}
-                    else
-                        echo "Deployment credentials:                Managed Identity"
-                        export TF_VAR_use_spn=false
-
-                        ${SAP_AUTOMATION_REPO_PATH}/deploy/scripts/deploy_controlplane.sh  \
-                        --deployer_parameter_file "${deployer_configfile}"                 \
-                        --library_parameter_file "${library_configfile}"                   \
-                        --subscription "${STATE_SUBSCRIPTION}" --ado --msi                 \
-                        "${storage_account_parameter}" "${keyvault_parameter}"             \
-                        --auto-approve
-
-                    fi
-
-                    return_code=$?
-
-                    if [ 0 != $return_code ]; then
-                        echo "##vso[task.logissue type=error]Return code from deploy_controlplane $return_code."
-                        if [ -f .sap_deployment_automation/"${ENVIRONMENT}${LOCATION}".err ]; then
-                            error_message=$(cat .sap_deployment_automation/"${ENVIRONMENT}${LOCATION}".err)
-                            echo "##vso[task.logissue type=error]Error message: $error_message."
-                        fi
-                    fi
-
-                    echo -e "$green--- Adding deployment automation configuration to devops repository ---$reset"
-                    added=0
-                    cd "${CONFIG_REPO_PATH}" || exit
-                    git fetch -q --all
-                    git pull -q
-
-                    if [ -f "${deployer_environment_file_name}" ]; then
-
-                        file_deployer_tfstate_key=$(grep "^deployer_tfstate_key=" "${deployer_environment_file_name}" | awk -F'=' '{print $2}' | xargs)
-                        echo "Deployer State:       ${file_deployer_tfstate_key}"
-
-                        file_key_vault=$(grep "^keyvault=" "${deployer_environment_file_name}" | awk -F'=' '{print $2}' | xargs)
-                        echo "Deployer Keyvault:    ${file_key_vault}"
-
-                        file_REMOTE_STATE_SA=$(grep "^REMOTE_STATE_SA=" "${deployer_environment_file_name}" | awk -F'=' '{print $2}' | xargs)
-                        echo "Terraform account:    ${file_REMOTE_STATE_SA}"
-
-                        file_REMOTE_STATE_RG=$(grep "^REMOTE_STATE_RG=" "${deployer_environment_file_name}" | awk -F'=' '{print $2}' | xargs)
-                        echo "Terraform rgname:     ${file_REMOTE_STATE_SA}"
-                    fi
-
-                    echo -e "$green--- Update repo ---$reset"
-                    if [ -f .sap_deployment_automation/"${ENVIRONMENT}${LOCATION}" ]; then
-                        git add .sap_deployment_automation/"${ENVIRONMENT}${LOCATION}"
-                        added=1
-                    fi
-
-                    if [ -f .sap_deployment_automation/"${ENVIRONMENT}${LOCATION}".md ]; then
-                        git add .sap_deployment_automation/"${ENVIRONMENT}${LOCATION}".md
-                        added=1
-                    fi
-
-                    if [ -f "${CONFIG_REPO_PATH}"/DEPLOYER/$(deployerfolder)/.terraform/terraform.tfstate ]; then
-                        git add -f "${CONFIG_REPO_PATH}"/DEPLOYER/$(deployerfolder)/.terraform/terraform.tfstate
-                        added=1
-                    fi
-                    # || true suppresses the exitcode of grep. To not trigger the strict exit on error
-                    backend=$(grep "local" "${CONFIG_REPO_PATH}"/DEPLOYER/$(deployerfolder)/.terraform/terraform.tfstate || true)
-                    if [ -n "${backend}" ]; then
-                        echo "Local Terraform state"
-                        if [ -f "${CONFIG_REPO_PATH}"/DEPLOYER/$(deployerfolder)/terraform.tfstate ]; then
-                            sudo apt-get -qq install zip
-                            echo "Compressing the deployer state file"
-                            pass=$(echo $(System.CollectionId) | sed 's/-//g')
-                            zip -q -j -P "${pass}" "${CONFIG_REPO_PATH}"/DEPLOYER/$(deployerfolder)/state "${CONFIG_REPO_PATH}"/DEPLOYER/$(deployerfolder)/terraform.tfstate
-                            git add -f "${CONFIG_REPO_PATH}"/DEPLOYER/$(deployerfolder)/state.zip
-                            added=1
-                        fi
-                    else
-                        echo "Remote Terraform state"
-                        if [ -f "${CONFIG_REPO_PATH}"/DEPLOYER/$(deployerfolder)/terraform.tfstate ]; then
-                            git rm -q --ignore-unmatch -f "${CONFIG_REPO_PATH}"/DEPLOYER/$(deployerfolder)/terraform.tfstate
-                            added=1
-                        fi
-                        if [ -f "${CONFIG_REPO_PATH}"/DEPLOYER/$(deployerfolder)/state.zip ]; then
-                            git rm -q  --ignore-unmatch -f "${CONFIG_REPO_PATH}"/DEPLOYER/$(deployerfolder)/state.zip
-                            added=1
-                        fi
-                    fi
-
-                    # || true suppresses the exitcode of grep. To not trigger the strict exit on error
-                    backend=$(grep "local" "${CONFIG_REPO_PATH}"/LIBRARY/$(libraryfolder)/.terraform/terraform.tfstate || true)
-                    if [ -n "${backend}" ]; then
-                        echo "Local Terraform state"
-                        if [ -f "${CONFIG_REPO_PATH}"/LIBRARY/$(libraryfolder)/terraform.tfstate ]; then
-                            sudo apt-get -qq install zip
-                            echo "Compressing the library state file"
-                            pass=$(echo $(System.CollectionId) | sed 's/-//g')
-                            zip -q -j -P "${pass}" "${CONFIG_REPO_PATH}"/LIBRARY/$(libraryfolder)/state ${CONFIG_REPO_PATH}/LIBRARY/$(libraryfolder)/terraform.tfstate
-                            git add -f "${CONFIG_REPO_PATH}"/LIBRARY/$(libraryfolder)/state.zip
-                            added=1
-                        fi
-                    else
-                        echo "Remote Terraform state"
-                        if [ -f ${CONFIG_REPO_PATH}/LIBRARY/$(libraryfolder)/terraform.tfstate ]; then
-                            git rm -q -f --ignore-unmatch "${CONFIG_REPO_PATH}"/LIBRARY/$(libraryfolder)/terraform.tfstate
-                            added=1
-                        fi
-                        if [ -f ${CONFIG_REPO_PATH}/LIBRARY/$(libraryfolder)/state.zip ]; then
-                            git rm -q --ignore-unmatch -f "${CONFIG_REPO_PATH}"/LIBRARY/$(libraryfolder)/state.zip
-                            added=1
-                        fi
-                    fi
-
-                    if [ -f ${CONFIG_REPO_PATH}/LIBRARY/$(libraryfolder)/.terraform/terraform.tfstate ]; then
-                        git add -f "${CONFIG_REPO_PATH}"/LIBRARY/$(libraryfolder)/.terraform/terraform.tfstate
-                        added=1
-                    fi
-
-                    if [ 1 = $added ]; then
-                        git config --global user.email "$(Build.RequestedForEmail)"
-                        git config --global user.name "$(Build.RequestedFor)"
-                        git commit -m "Added updates from control plane deployment $(Build.DefinitionName) [skip ci]"
-
-                        git -c http.extraheader="AUTHORIZATION: bearer $(System.AccessToken)" push --set-upstream origin $(Build.SourceBranchName)
-                    fi
-
-                    if [ -f "${CONFIG_REPO_PATH}"/.sap_deployment_automation/"${ENVIRONMENT}""${LOCATION}".md ]; then
-                        echo "##vso[task.uploadsummary]${CONFIG_REPO_PATH}/.sap_deployment_automation/"${ENVIRONMENT}${LOCATION}".md"
-                    fi
-
-                    echo -e "$green--- Adding variables to the variable group:" $(variable_group) "---$reset"
-                    if [ 0 = $return_code ]; then
-                        az_var=$(az pipelines variable-group variable list --group-id "${VARIABLE_GROUP_ID}" --query "Terraform_Remote_Storage_Account_Name.value" --out tsv)
-                        if [ -z ${az_var} ]; then
-                            az pipelines variable-group variable create --group-id "${VARIABLE_GROUP_ID}" --name Terraform_Remote_Storage_Account_Name --value "${file_REMOTE_STATE_SA}" --output none --only-show-errors
-                        else
-                            az pipelines variable-group variable update --group-id "${VARIABLE_GROUP_ID}" --name Terraform_Remote_Storage_Account_Name --value "${file_REMOTE_STATE_SA}" --output none --only-show-errors
-                        fi
-
-                        az_var=$(az pipelines variable-group variable list --group-id "${VARIABLE_GROUP_ID}" --query "Terraform_Remote_Storage_Resource_Group_Name.value" --out tsv)
-                        if [ -z ${az_var} ]; then
-                            az pipelines variable-group variable create --group-id "${VARIABLE_GROUP_ID}" --name Terraform_Remote_Storage_Resource_Group_Name --value "${file_REMOTE_STATE_RG}" --output none --only-show-errors
-                        else
-                            az pipelines variable-group variable update --group-id "${VARIABLE_GROUP_ID}" --name Terraform_Remote_Storage_Resource_Group_Name --value "${file_REMOTE_STATE_RG}" --output none --only-show-errors
-                        fi
-
-                        az_var=$(az pipelines variable-group variable list --group-id "${VARIABLE_GROUP_ID}" --query "Terraform_Remote_Storage_Subscription.value" --out tsv)
-                        if [ -z ${az_var} ]; then
-                            az pipelines variable-group variable create --group-id "${VARIABLE_GROUP_ID}" --name Terraform_Remote_Storage_Subscription --value "${ARM_SUBSCRIPTION_ID}" --output none --only-show-errors
-                        else
-                            az pipelines variable-group variable update --group-id "${VARIABLE_GROUP_ID}" --name Terraform_Remote_Storage_Subscription --value "${ARM_SUBSCRIPTION_ID}" --output none --only-show-errors
-                        fi
-
-                        az_var=$(az pipelines variable-group variable list --group-id "${VARIABLE_GROUP_ID}" --query "Deployer_State_FileName.value" --out tsv)
-                        if [ -z ${az_var} ]; then
-                            az pipelines variable-group variable create --group-id "${VARIABLE_GROUP_ID}" --name Deployer_State_FileName --value "${file_deployer_tfstate_key}" --output none --only-show-errors
-                        else
-                            az pipelines variable-group variable update --group-id "${VARIABLE_GROUP_ID}" --name Deployer_State_FileName --value "${file_deployer_tfstate_key}" --output none --only-show-errors
-                        fi
-
-                        az_var=$(az pipelines variable-group variable list --group-id "${VARIABLE_GROUP_ID}" --query "Deployer_Key_Vault.value" --out tsv)
-                        if [ -z ${az_var} ]; then
-                            az pipelines variable-group variable create --group-id "${VARIABLE_GROUP_ID}" --name Deployer_Key_Vault --value "${file_key_vault}" --output none --only-show-errors
-                        else
-                            az pipelines variable-group variable update --group-id "${VARIABLE_GROUP_ID}" --name Deployer_Key_Vault --value "${file_key_vault}" --output none --only-show-errors
-                        fi
-
-                        az_var=$(az pipelines variable-group variable list --group-id "${VARIABLE_GROUP_ID}" --query "ControlPlaneEnvironment.value" --out tsv)
-                        if [ -z ${az_var} ]; then
-                            az pipelines variable-group variable create --group-id "${VARIABLE_GROUP_ID}" --name ControlPlaneEnvironment --value "${ENVIRONMENT}" --output none --only-show-errors
-                        else
-                            az pipelines variable-group variable update --group-id "${VARIABLE_GROUP_ID}" --name ControlPlaneEnvironment --value "${ENVIRONMENT}" --output none --only-show-errors
-                        fi
-
-                        az_var=$(az pipelines variable-group variable list --group-id "${VARIABLE_GROUP_ID}" --query "ControlPlaneLocation.value" --out tsv)
-                        if [ -z ${az_var} ]; then
-                            az pipelines variable-group variable create --group-id "${VARIABLE_GROUP_ID}" --name ControlPlaneLocation --value "${LOCATION}" --output none --only-show-errors
-                        else
-                            az pipelines variable-group variable update --group-id "${VARIABLE_GROUP_ID}" --name ControlPlaneLocation --value "${LOCATION}" --output none --only-show-errors
-                        fi
-
-                    fi
-                    exit $return_code
-
-
-                  displayName:         Deploy control plane
-                  env:
-                      SYSTEM_ACCESSTOKEN:          $(System.AccessToken)
-                      CP_ARM_SUBSCRIPTION_ID:      $(CP_ARM_SUBSCRIPTION_ID)
-                      CP_ARM_CLIENT_ID:            $(CP_ARM_CLIENT_ID)
-                      CP_ARM_CLIENT_SECRET:        $(CP_ARM_CLIENT_SECRET)
-                      CP_ARM_TENANT_ID:            $(CP_ARM_TENANT_ID)
-                      TF_VAR_spn_id:               $(CP_ARM_OBJECT_ID)
-                      TF_VAR_agent_pool:           $(POOL)
-                      TF_VAR_agent_ado_url:        $(System.CollectionUri)
-                      TF_VAR_tf_version:           $(tf_version)
-                      TF_VAR_agent_pat:            $(PAT)
-                      IS_PIPELINE_DEPLOYMENT:      true
-                      WEB_APP_CLIENT_SECRET:       $(WEB_APP_CLIENT_SECRET)
-                      APP_REGISTRATION_APP_ID:     $(APP_REGISTRATION_APP_ID)
-                      keyvault:                    $(Deployer_Key_Vault)
-                      POOL:                        $(POOL)
-                      SAP_AUTOMATION_REPO_PATH:    ${{ parameters.sap_automation_repo_path }}
-                      CONFIG_REPO_PATH:            ${{ parameters.config_repo_path }}/$(Deployment_Configuration_Path)
-                      TF_VAR_ansible_core_version: $(ansible_core_version)
-                      TF_LOG:                      $(TF_LOG)
-                      TF_IN_AUTOMATION:            true
-                      DEPLOYER_TFSTATE_KEY:        "${{ parameters.deployer }}.terraform.tfstate"
-                      LOGON_USING_SPN:             $(Logon_Using_SPN)
-                      USE_MSI:                     $(Use_MSI)
-                      DEPLOYER_RANDOM_ID_SEED:     $(DEPLOYER_RANDOM_ID_SEED)
-                      AZURE_DEVOPS_EXT_PAT:        $(System.AccessToken)
-
-                  failOnStderr: false
-
-    - stage:                           Web_App_Deployment
-      pool:                            $(this_agent)
-      variables:
-          - template:                  variables/01-deploy-control-plane-variables.yaml
-            parameters:
-                deployer:              ${{ parameters.deployer }}
-                library:               ${{ parameters.library }}
-                environment:           ${{ parameters.environment }}
-                use_webapp_param:      ${{ parameters.use_webapp_param }}
-                use_deployer:          ${{ parameters.use_deployer }}
-      displayName:                     Deploy SAP configuration Web App
-
-      dependsOn:
-          - Deploy_controlplane
-          - Prepare_Deployer
-      condition: |
-          and
-          (
-            eq(${{ parameters.use_webapp_param }}, true),
-            eq(${{ parameters.deploy_webapp_software }}, true),
-            eq(dependencies.Deploy_controlplane.result, 'Succeeded'),
-            eq(dependencies.Prepare_Deployer.result, 'Succeeded')
-          )
-      jobs:
-          - job:                       Deploy_web_app
-            displayName:               Deploy SAP configuration Web App
-            workspace:
-                clean:                 all
-            steps:
-                - template:            templates\download.yaml
-                - task:                PostBuildCleanup@4
-                - task:                DotNetCoreCLI@2
-                  displayName:         "Build the Configuration Web Application"
-                  inputs:
-                      command:         "build"
-                      projects:        "$(System.DefaultWorkingDirectory)/sap-automation/Webapp/SDAF/*.csproj"
-                - task:                DotNetCoreCLI@2
-                  displayName:         "Publish the Configuration Web Application"
-                  inputs:
-                      command:            publish
-                      projects:           "**/Webapp/**/*.csproj"
-                      publishWebProjects: false
-                      arguments:          "--output $(Build.ArtifactStagingDirectory)/WebApp"
-                      zipAfterPublish:    true
-                      modifyOutputPath:   true
-
-                - task:                  AzureWebApp@1
-                  displayName:           "Deploy the Configuration Web Application"
-                  inputs:
-                      azureSubscription: ${{parameters.connection_name}}
-                      appType:           "webApp"
-                      appName:           $(WEBAPP_URL_BASE)
-                      package:           "$(Build.ArtifactStagingDirectory)/WebApp/*.zip"
-                      deploymentMethod:  "auto"
-                      appSettings: '-CollectionUri $(System.CollectionUri)
-                          -ProjectName "$(System.TeamProject)"
-                          -RepositoryId $(Build.Repository.ID)
-                          -SourceBranch "$(Build.SourceBranchName)"
-                          -WORKLOADZONE_PIPELINE_ID $(WORKLOADZONE_PIPELINE_ID)
-                          -SYSTEM_PIPELINE_ID $(SYSTEM_PIPELINE_ID)
-                          -SAP_INSTALL_PIPELINE_ID $(SAP_INSTALL_PIPELINE_ID)
-                          -SDAF_GENERAL_GROUP_ID $(SDAF_GENERAL_GROUP_ID)
-                          -IS_PIPELINE_DEPLOYMENT true
-                          -CONTROLPLANE_ENV $(ControlPlaneEnvironment)
-                          -CONTROLPLANE_LOC $(ControlPlaneLocation)'
-                  env:
-                      ARM_SUBSCRIPTION_ID:       $(CP_ARM_SUBSCRIPTION_ID)
-                      SYSTEM_PIPELINE_ID:        $(SYSTEM_PIPELINE_ID)
-                      WORKLOADZONE_PIPELINE_ID:  $(WORKLOADZONE_PIPELINE_ID)
-                      SAP_INSTALL_PIPELINE_ID:   $(SAP_INSTALL_PIPELINE_ID)
-                      SDAF_GENERAL_GROUP_ID:     $(SDAF_GENERAL_GROUP_ID)
-                      WEBAPP_URL_BASE:           $(WEBAPP_URL_BASE)
-                      WEBAPP_RESOURCE_GROUP:     $(WEBAPP_RESOURCE_GROUP)
-                      WEBAPP_ID:                 $(WEBAPP_ID)
-                      APP_REGISTRATION_APP_ID:   $(APP_REGISTRATION_APP_ID)
-                      APP_REGISTRATION_OBJECTID: $(APP_REGISTRATION_OBJECTID)
-                      APP_TENANT_ID:             $(APP_TENANT_ID)
-                      AZURE_CONNECTION_NAME:     ${{variables.connection_name}}
-
-                - bash: |
-                      #!/bin/bash
-                      printf "Configure the Web Application authentication using the following script.\n" > "$(Build.Repository.LocalPath)/Web Application Configuration.md"
-                      printf "\n\n" >> "$(Build.Repository.LocalPath)/Web Application Configuration.md"
-
-                      printf "az ad app update --id %s --web-home-page-url https://%s.azurewebsites.net --web-redirect-uris https://%s.azurewebsites.net/ https://%s.azurewebsites.net/.auth/login/aad/callback\n\n" $(APP_REGISTRATION_APP_ID) $(WEBAPP_URL_BASE) $(WEBAPP_URL_BASE) $(WEBAPP_URL_BASE) >> "$(Build.Repository.LocalPath)/Web Application Configuration.md"
-
-                      printf "\n" >> "$(Build.Repository.LocalPath)/Web Application Configuration.md"
-                      printf "az role assignment create --assignee %s --role reader --subscription %s --scope /subscriptions/%s\n" $(WEBAPP_IDENTITY) $ARM_SUBSCRIPTION_ID $ARM_SUBSCRIPTION_ID >> "$(Build.Repository.LocalPath)/Web Application Configuration.md"
-                      printf "Run the above command for all subscriptions you want to use in the Web Application\n" >> "$(Build.Repository.LocalPath)/Web Application Configuration.md"
-
-                      printf "\n" >> "$(Build.Repository.LocalPath)/Web Application Configuration.md"
-                      printf "az role assignment create --assignee %s --role 'Storage Blob Data Contributor' --subscription %s --scope /subscriptions/%s/resourceGroups/%s\n" $(WEBAPP_IDENTITY) $ARM_SUBSCRIPTION_ID $ARM_SUBSCRIPTION_ID $(Terraform_Remote_Storage_Resource_Group_Name) >> "$(Build.Repository.LocalPath)/Web Application Configuration.md"
-                      printf "az role assignment create --assignee %s --role 'Storage Table Data Contributor' --subscription %s --scope /subscriptions/%s/resourceGroups/%s \n\n" $(WEBAPP_IDENTITY) $ARM_SUBSCRIPTION_ID $ARM_SUBSCRIPTION_ID $(Terraform_Remote_Storage_Resource_Group_Name) >> "$(Build.Repository.LocalPath)/Web Application Configuration.md"
-
-                      printf "\n" >> "$(Build.Repository.LocalPath)/Web Application Configuration.md"
-
-                      printf "az rest --method POST --uri \"https://graph.microsoft.com/beta/applications/%s/federatedIdentityCredentials\" --body \"{'name': 'ManagedIdentityFederation', 'issuer': 'https://login.microsoftonline.com/%s/v2.0', 'subject': '%s', 'audiences': [ 'api://AzureADTokenExchange' ]}\"" $(APP_REGISTRATION_OBJECTID)  $(APP_TENANT_ID) $(MSI_ID) >> "$(Build.Repository.LocalPath)/Web Application Configuration.md"
-                      printf "\n" >> "$(Build.Repository.LocalPath)/Web Application Configuration.md"
-
-                      printf "az webapp restart --ids %s\n\n" $(WEBAPP_ID) >> "$(Build.Repository.LocalPath)/Web Application Configuration.md"
-                      printf "\n" >> "$(Build.Repository.LocalPath)/Web Application Configuration.md"
-
-                      printf "[Access the Web App](https://%s.azurewebsites.net)"    $(WEBAPP_URL_BASE) >> "$(Build.Repository.LocalPath)/Web Application Configuration.md"
-
-                      echo "##vso[task.uploadsummary]$(Build.Repository.LocalPath)/Web Application Configuration.md"
-                  displayName: "Documentation"
-                  env:
-                      ARM_SUBSCRIPTION_ID:     $(CP_ARM_SUBSCRIPTION_ID)
-                      SYSTEM_PIPELINE_ID:      $(SYSTEM_PIPELINE_ID)
-                      APP_REGISTRATION_APP_ID: $(APP_REGISTRATION_APP_ID)
-                      WEBAPP_URL_BASE:         $(WEBAPP_URL_BASE)
-                      WEBAPP_ID:               $(WEBAPP_ID)
-                      WEBAPP_IDENTITY:         $(WEBAPP_IDENTITY)
-=======
 - stage: Prepare_Deployer
   condition: and(not(failed()), not(canceled()))
   variables:
@@ -2150,5 +1098,4 @@
         APP_REGISTRATION_APP_ID: $(APP_REGISTRATION_APP_ID)
         WEBAPP_URL_BASE: $(WEBAPP_URL_BASE)
         WEBAPP_ID: $(WEBAPP_ID)
-        WEBAPP_IDENTITY: $(WEBAPP_IDENTITY)
->>>>>>> 2225183c
+        WEBAPP_IDENTITY: $(WEBAPP_IDENTITY)
--- conflicted
+++ resolved
@@ -168,11 +168,7 @@
             inputs:
               ansibleInterface:        "agentMachine"
               playbookPathOnAgentMachine: $DEPLOYMENT_REPO_PATH/deploy/ansible/playbook_bom_downloader.yaml
-<<<<<<< HEAD
-              args:                    ' -e "bom_base_name=$(BOM_NAME)" -e "deployer_kv_name=$(kv_name)" -e "check_storage_account=$(check_storage_account)" -e "s_user=$(S-Username)" -e "s_password=$(S-PASSWORD)" $(ExtraParams) '
-=======
               args:                    ' -e "bom_base_name=$(BOM_NAME)" -e "deployer_kv_name=$(kv_name)" -e "check_storage_account=$(check_storage_account)" $(ExtraParams) '
->>>>>>> ebe3ec20
               failOnStderr:            false
             env:
               ANSIBLE_DISPLAY_SKIPPED_HOSTS: false

--- conflicted
+++ resolved
@@ -245,11 +245,7 @@
                   fi
                 fi
 
-<<<<<<< HEAD
                 command="ansible-playbook '-e "download_directory=$(Agent.TempDirectory)" -e "BOM_directory=${sample_path}" -e "bom_base_name=$(BOM_NAME)" -e "deployer_kv_name=$(KV_NAME)" -e "check_storage_account=$(check_storage_account)" -e "config_repo_path=$(CONFIG_REPO_PATH)"' $ExtraParams ${{ parameters.sap_automation_repo_path }}/deploy/ansible/playbook_bom_downloader.yaml"
-=======
-                command="ansible-playbook '-e "download_directory=$(Agent.TempDirectory)" -e "BOM_directory=${sample_path}" -e "bom_base_name=$(BOM_NAME)" -e "deployer_kv_name=$(KV_NAME)" -e "check_storage_account=$(check_storage_account)" -e "maintenance_plan_id=$(PLAN)"' $ExtraParams ${{ parameters.sap_automation_repo_path }}/deploy/ansible/playbook_bom_downloader.yaml"
->>>>>>> f3a17e80
 
                 echo "##[section]Executing [$command]..."
                 echo "##[group]- output"

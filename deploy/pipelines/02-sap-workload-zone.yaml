--- conflicted
+++ resolved
@@ -567,15 +567,9 @@
                 else
                   export fencing_id=$(az keyvault secret list --vault-name $workload_key_vault --subscription $STATE_SUBSCRIPTION --query [].name -o tsv | grep ${workload_prefix}-fencing-spn-id | xargs)
                   if [ -z "$fencing_id" ]; then
-<<<<<<< HEAD
-                    az keyvault secret set --name ${workload_prefix}-fencing-spn-id --vault-name $workload_key_vault --value $(FENCING_SPN_ID) --subscription $STATE_SUBSCRIPTION --output none
-                    az keyvault secret set --name ${workload_prefix}-fencing-spn-pwd --vault-name $workload_key_vault --value=$FENCING_SPN_PWD --subscription $STATE_SUBSCRIPTION --output none
-                    az keyvault secret set --name ${workload_prefix}-fencing-spn-tenant --vault-name $workload_key_vault --value $(FENCING_SPN_TENANT) --subscription $STATE_SUBSCRIPTION --output none
-=======
                     az keyvault secret set --name ${workload_prefix}-fencing-spn-id --vault-name $workload_key_vault --value $(FENCING_SPN_ID) --subscription $STATE_SUBSCRIPTION --expires "$(date -d '+1 year' -u +%Y-%m-%dT%H:%M:%SZ)" --output none
                     az keyvault secret set --name ${workload_prefix}-fencing-spn-pwd --vault-name $workload_key_vault --value=$FENCING_SPN_PWD --subscription $STATE_SUBSCRIPTION --expires "$(date -d '+1 year' -u +%Y-%m-%dT%H:%M:%SZ)" --output none
                     az keyvault secret set --name ${workload_prefix}-fencing-spn-tenant --vault-name $workload_key_vault --value $(FENCING_SPN_TENANT) --subscription $STATE_SUBSCRIPTION --expires "$(date -d '+1 year' -u +%Y-%m-%dT%H:%M:%SZ)" --output none
->>>>>>> a0dd2499
                   fi
                 fi
                 az logout --output none

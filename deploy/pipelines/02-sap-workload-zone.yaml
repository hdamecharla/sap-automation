--- conflicted
+++ resolved
@@ -404,7 +404,6 @@
 
               if [ -n "${isUserAccessAdmin}" ]; then
 
-<<<<<<< HEAD
                 echo -e "$green--- Set permissions ---$reset"
                   perms=$(az role assignment list --subscription ${STATE_SUBSCRIPTION} --role "Reader" --query "[?principalId=='$ARM_CLIENT_ID'].principalId | [0]"  -o tsv  --only-show-errors)
                   if [ -z "$perms" ]; then
@@ -417,33 +416,9 @@
                     echo "Assigning Storage Account Contributor permissions for $ARM_OBJECT_ID to ${tfstate_resource_id}"
                     az role assignment create --assignee-object-id $ARM_OBJECT_ID  --assignee-principal-type ServicePrincipal --role "Storage Account Contributor" --scope "${tfstate_resource_id}" --output none
                   fi
-=======
-                perms=$(az role assignment list --subscription ${STATE_SUBSCRIPTION} --role "Reader" --query "[?principalId=='$ARM_CLIENT_ID'].principalId | [0]"  -o tsv  --only-show-errors)
-                if [ -z "$perms" ]; then
-                  echo -e "$green --- Assign subscription permissions to $perms ---$reset"
-                  az role assignment create --assignee-object-id $ARM_OBJECT_ID  --assignee-principal-type ServicePrincipal --role "Reader" --scope "/subscriptions/${STATE_SUBSCRIPTION}" --output none
-                fi
-
-                perms=$(az role assignment list --subscription ${STATE_SUBSCRIPTION} --role "Storage Account Contributor" --scope "${tfstate_resource_id}" --query "[?principalId=='$ARM_OBJECT_ID'].principalName | [0]" -o tsv  --only-show-errors)
-                if [ -z "$perms" ]; then
-                  echo "Assigning Storage Account Contributor permissions for $ARM_OBJECT_ID to ${tfstate_resource_id}"
-                  az role assignment create --assignee-object-id $ARM_OBJECT_ID  --assignee-principal-type ServicePrincipal --role "Storage Account Contributor" --scope "${tfstate_resource_id}" --output none
-                fi
->>>>>>> ea6abdda
 
                   resource_group_name=$(az resource show --id "${tfstate_resource_id}" --query resourceGroup -o tsv)
 
-<<<<<<< HEAD
-                  if [ -n ${resource_group_name} ]; then
-                    for scope in $(az resource list --resource-group "${resource_group_name}" --subscription ${STATE_SUBSCRIPTION} --resource-type Microsoft.Network/privateDnsZones --query "[].id" --output tsv); do
-                      perms=$(az role assignment list --subscription ${STATE_SUBSCRIPTION} --role "Private DNS Zone Contributor" --scope $scope --query "[?principalId=='$ARM_OBJECT_ID'].principalId | [0]" -o tsv  --only-show-errors)
-                      if [ -z "$perms" ]; then
-                        echo "Assigning DNS Zone Contributor permissions for $ARM_OBJECT_ID to ${scope}"
-                        az role assignment create --assignee-object-id $ARM_OBJECT_ID  --assignee-principal-type ServicePrincipal --role "Private DNS Zone Contributor" --scope $scope --output none
-                      fi
-                    done
-                  fi
-=======
                 if [ -n ${resource_group_name} ]; then
                   for scope in $(az resource list --resource-group "${resource_group_name}" --subscription ${STATE_SUBSCRIPTION} --resource-type Microsoft.Network/privateDnsZones --query "[].id" --output tsv); do
                     perms=$(az role assignment list --subscription ${STATE_SUBSCRIPTION} --role "Private DNS Zone Contributor" --scope $scope --query "[?principalId=='$ARM_OBJECT_ID'].principalId | [0]" -o tsv  --only-show-errors)
@@ -453,7 +428,6 @@
                     fi
                   done
                 fi
->>>>>>> ea6abdda
 
                   resource_group_name=$(az keyvault show --name "${key_vault}" --query resourceGroup --subscription ${STATE_SUBSCRIPTION} -o tsv)
 
@@ -583,16 +557,6 @@
                     az pipelines variable-group variable create --group-id ${VARIABLE_GROUP_ID} --name "${NETWORK}"Workload_Secret_Prefix --value "${workload_prefix}" --output none --only-show-errors
                   fi
 
-<<<<<<< HEAD
-=======
-                  az_var=$(az pipelines variable-group variable list --group-id ${VARIABLE_GROUP_ID} --query "${NETWORK}"Workload_Secret_Prefix.value --output table)
-                  if [ -z "${az_var}" ]; then
-                    az pipelines variable-group variable create --group-id ${VARIABLE_GROUP_ID} --name "${NETWORK}"Workload_Secret_Prefix --value $workload_prefix --output none --only-show-errors
-                  else
-                    az pipelines variable-group variable update --group-id ${VARIABLE_GROUP_ID} --name "${NETWORK}"Workload_Secret_Prefix --value $workload_prefix --output none --only-show-errors
-                  fi
-
->>>>>>> ea6abdda
                   az_var=$(az pipelines variable-group variable list --group-id ${VARIABLE_GROUP_ID} --query "${NETWORK}"Workload_Zone_State_FileName.value --output table)
                   if [ -n "${az_var}" ]; then
                     az pipelines variable-group variable update --group-id ${VARIABLE_GROUP_ID} --name "${NETWORK}"Workload_Zone_State_FileName --value "${landscape_tfstate_key}" --output none --only-show-errors
@@ -600,15 +564,8 @@
                     az pipelines variable-group variable create --group-id ${VARIABLE_GROUP_ID} --name "${NETWORK}"Workload_Zone_State_FileName --value "${landscape_tfstate_key}" --output none --only-show-errors
                   fi
 
-<<<<<<< HEAD
                   az_var=$(az pipelines variable-group variable list --group-id ${VARIABLE_GROUP_ID} --query WZ_PAT.isSecret --output table)
                   if [ -n "${az_var}" ]; then
-=======
-                  az_var=$(az pipelines variable-group variable list --group-id ${VARIABLE_GROUP_ID} --query WZ_PAT.value --output table)
-                  if [ -z "${az_var}" ]; then
-                    az pipelines variable-group variable create --group-id ${VARIABLE_GROUP_ID} --name WZ_PAT --value $AZURE_DEVOPS_EXT_PAT --output none --only-show-errors --secret true
-                  else
->>>>>>> ea6abdda
                     az pipelines variable-group variable update --group-id ${VARIABLE_GROUP_ID} --name WZ_PAT --value $AZURE_DEVOPS_EXT_PAT --output none --only-show-errors --secret true
                   else
                     az pipelines variable-group variable create --group-id ${VARIABLE_GROUP_ID} --name WZ_PAT --value $AZURE_DEVOPS_EXT_PAT --output none --only-show-errors --secret true

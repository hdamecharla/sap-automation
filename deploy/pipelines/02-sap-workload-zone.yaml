--- conflicted
+++ resolved
@@ -109,618 +109,6 @@
   jobs:
   - job: Deploy_SAP_workload_zone
     displayName: Deploy SAP workload zone
-<<<<<<< HEAD
-    variables:
-      - template:                      variables/02-sap-workload-zone-variables.yaml
-        parameters:
-          workload_zone:               ${{ parameters.workload_zone }}
-          workload_environment:        ${{ parameters.workload_environment }}
-          deployer_environment:        ${{ parameters.deployer_environment }}
-          deployer_region:             ${{ parameters.deployer_region }}
-          inherit_settings:            ${{ parameters.inherit_settings }}
-    jobs:
-      - job:                           Deploy_SAP_workload_zone
-        displayName:                   Deploy SAP workload zone
-        workspace:
-          clean:                       all
-        steps:
-          - template:                  templates\download.yaml
-          - task:                      PostBuildCleanup@4
-          - bash: |
-              #!/bin/bash
-              green="\e[1;32m" ; reset="\e[0m" ; boldred="\e[1;31m" ; cyan="\e[1;36m"
-
-              echo "##vso[build.updatebuildnumber]Deploying the SAP Workload zone defined in $(workload_zone_folder)"
-
-              # Check if running on deployer
-              if [ ! -f /etc/profile.d/deploy_server.sh ]; then
-                  echo -e "$green --- Install dos2unix ---$reset"
-                  sudo apt-get -qq install dos2unix
-                  echo -e "$green --- Install terraform ---$reset"
-
-                  wget -q $(tf_url)
-                  return_code=$?
-                  if [ 0 != $return_code ]; then
-                      echo "##vso[task.logissue type=error]Unable to download Terraform version $(tf_version)."
-                      exit 2
-                  fi
-                  unzip -qq terraform_$(tf_version)_linux_amd64.zip ; sudo mv terraform /bin/
-                  rm -f terraform_$(tf_version)_linux_amd64.zip
-              else
-                  source /etc/profile.d/deploy_server.sh
-              fi
-
-              if [ ! -f $CONFIG_REPO_PATH/LANDSCAPE/$(workload_zone_folder)/$(workload_zone_configuration_file) ]; then
-                  echo -e "$boldred--- $(workload_zone_configuration_file) was not found ---$reset"
-                  echo "##vso[task.logissue type=error]File $(workload_zone_configuration_file) was not found."
-                  exit 2
-              fi
-
-              echo -e "$green--- Checkout $(Build.SourceBranchName) ---$reset"
-
-              cd "${CONFIG_REPO_PATH}" || exit
-              mkdir -p .sap_deployment_automation
-              git checkout -q $(Build.SourceBranchName)
-
-              echo -e "$green--- Validations ---$reset"
-              if [ $USE_MSI != "true" ]; then
-
-                  if [ -z $WL_ARM_SUBSCRIPTION_ID ]; then
-                      echo "##vso[task.logissue type=error]Variable ARM_SUBSCRIPTION_ID was not defined in the $(variable_group) variable group."
-                      exit 2
-                  fi
-
-                  if [ $WL_ARM_SUBSCRIPTION_ID == '$$(ARM_SUBSCRIPTION_ID)' ]; then
-                      echo "##vso[task.logissue type=error]Variable ARM_SUBSCRIPTION_ID was not defined in the $(variable_group) variable group."
-                      exit 2
-                  fi
-
-                  if [ -z $WL_ARM_CLIENT_ID ]; then
-                      echo "##vso[task.logissue type=error]Variable ARM_CLIENT_ID was not defined in the $(variable_group) variable group."
-                      exit 2
-                  fi
-
-                  if [ $WL_ARM_CLIENT_ID == '$$(ARM_CLIENT_ID)' ]; then
-                      echo "##vso[task.logissue type=error]Variable ARM_CLIENT_ID was not defined in the $(variable_group) variable group."
-                      exit 2
-                  fi
-
-                  if [ -z $WL_ARM_CLIENT_SECRET ]; then
-                      echo "##vso[task.logissue type=error]Variable ARM_CLIENT_SECRET was not defined in the $(variable_group) variable group."
-                      exit 2
-                  fi
-
-                  if [ $WL_ARM_CLIENT_SECRET == '$$(ARM_CLIENT_SECRET)' ]; then
-                      echo "##vso[task.logissue type=error]Variable ARM_CLIENT_SECRET was not defined in the $(variable_group) variable group."
-                      exit 2
-                  fi
-
-                  if [ -z $WL_ARM_TENANT_ID ]; then
-                      echo "##vso[task.logissue type=error]Variable ARM_TENANT_ID was not defined in the $(variable_group) variable group."
-                      exit 2
-                  fi
-
-                  if [ $WL_ARM_TENANT_ID == '$$(ARM_TENANT_ID)' ]; then
-                      echo "##vso[task.logissue type=error]Variable ARM_TENANT_ID was not defined in the $(variable_group) variable group."
-                      exit 2
-                  fi
-
-                  if [ -z $CP_ARM_SUBSCRIPTION_ID ]; then
-                      echo "##vso[task.logissue type=error]Variable CP_ARM_SUBSCRIPTION_ID was not defined in the $(parent_variable_group) variable group."
-                      exit 2
-                  fi
-
-                  if [ -z $CP_ARM_CLIENT_ID ]; then
-                      echo "##vso[task.logissue type=error]Variable CP_ARM_CLIENT_ID was not defined in the $(parent_variable_group) variable group."
-                      exit 2
-                  fi
-
-                  if [ -z $CP_ARM_CLIENT_SECRET ]; then
-                      echo "##vso[task.logissue type=error]Variable CP_ARM_CLIENT_SECRET was not defined in the $(parent_variable_group) variable group."
-                      exit 2
-                  fi
-
-                  if [ -z $CP_ARM_TENANT_ID ]; then
-                      echo "##vso[task.logissue type=error]Variable CP_ARM_TENANT_ID was not defined in the $(parent_variable_group) variable group."
-                      exit 2
-                  fi
-              fi
-
-              dos2unix -q LANDSCAPE/$(workload_zone_folder)/$(workload_zone_configuration_file)
-              echo -e "$green--- Read deployment details ---$reset"
-
-              ENVIRONMENT=$(grep "^environment" LANDSCAPE/$(workload_zone_folder)/$(workload_zone_configuration_file) | awk -F'=' '{print $2}' | xargs)
-              LOCATION=$(grep "^location" LANDSCAPE/$(workload_zone_folder)/$(workload_zone_configuration_file) | awk -F'=' '{print $2}' | xargs | tr 'A-Z' 'a-z')
-              NETWORK=$(grep "^network_logical_name" LANDSCAPE/$(workload_zone_folder)/$(workload_zone_configuration_file) | awk -F'=' '{print $2}' | xargs)
-
-              ENVIRONMENT_IN_FILENAME=$(echo $(workload_zone_folder) | awk -F'-' '{print $1}' | xargs )
-              LOCATION_CODE=$(echo $(workload_zone_folder) | awk -F'-' '{print $2}' | xargs )
-              case "$LOCATION_CODE" in
-                  "AUCE") LOCATION_IN_FILENAME="australiacentral" ;;
-                  "AUC2") LOCATION_IN_FILENAME="australiacentral2" ;;
-                  "AUEA") LOCATION_IN_FILENAME="australiaeast" ;;
-                  "AUSE") LOCATION_IN_FILENAME="australiasoutheast" ;;
-                  "BRSO") LOCATION_IN_FILENAME="brazilsouth" ;;
-                  "BRSE") LOCATION_IN_FILENAME="brazilsoutheast" ;;
-                  "BRUS") LOCATION_IN_FILENAME="brazilus" ;;
-                  "CACE") LOCATION_IN_FILENAME="canadacentral" ;;
-                  "CAEA") LOCATION_IN_FILENAME="canadaeast" ;;
-                  "CEIN") LOCATION_IN_FILENAME="centralindia" ;;
-                  "CEUS") LOCATION_IN_FILENAME="centralus" ;;
-                  "CEUA") LOCATION_IN_FILENAME="centraluseuap" ;;
-                  "EAAS") LOCATION_IN_FILENAME="eastasia" ;;
-                  "EAUS") LOCATION_IN_FILENAME="eastus" ;;
-                  "EUSA") LOCATION_IN_FILENAME="eastus2euap" ;;
-                  "EUS2") LOCATION_IN_FILENAME="eastus2" ;;
-                  "EUSG") LOCATION_IN_FILENAME="eastusstg" ;;
-                  "FRCE") LOCATION_IN_FILENAME="francecentral" ;;
-                  "FRSO") LOCATION_IN_FILENAME="francesouth" ;;
-                  "GENO") LOCATION_IN_FILENAME="germanynorth" ;;
-                  "GEWE") LOCATION_IN_FILENAME="germanywest" ;;
-                  "GEWC") LOCATION_IN_FILENAME="germanywestcentral" ;;
-                  "ISCE") LOCATION_IN_FILENAME="israelcentral" ;;
-                  "ITNO") LOCATION_IN_FILENAME="italynorth" ;;
-                  "JAEA") LOCATION_IN_FILENAME="japaneast" ;;
-                  "JAWE") LOCATION_IN_FILENAME="japanwest" ;;
-                  "JINC") LOCATION_IN_FILENAME="jioindiacentral" ;;
-                  "JINW") LOCATION_IN_FILENAME="jioindiawest" ;;
-                  "KOCE") LOCATION_IN_FILENAME="koreacentral" ;;
-                  "KOSO") LOCATION_IN_FILENAME="koreasouth" ;;
-                  "NCUS") LOCATION_IN_FILENAME="northcentralus" ;;
-                  "NOEU") LOCATION_IN_FILENAME="northeurope" ;;
-                  "NOEA") LOCATION_IN_FILENAME="norwayeast" ;;
-                  "NOWE") LOCATION_IN_FILENAME="norwaywest" ;;
-                  "PLCE") LOCATION_IN_FILENAME="polandcentral" ;;
-                  "QACE") LOCATION_IN_FILENAME="qatarcentral" ;;
-                  "SANO") LOCATION_IN_FILENAME="southafricanorth" ;;
-                  "SAWE") LOCATION_IN_FILENAME="southafricawest" ;;
-                  "SCUS") LOCATION_IN_FILENAME="southcentralus" ;;
-                  "SCUG") LOCATION_IN_FILENAME="southcentralusstg" ;;
-                  "SOEA") LOCATION_IN_FILENAME="southeastasia" ;;
-                  "SOIN") LOCATION_IN_FILENAME="southindia" ;;
-                  "SECE") LOCATION_IN_FILENAME="swedencentral" ;;
-                  "SWNO") LOCATION_IN_FILENAME="switzerlandnorth" ;;
-                  "SWWE") LOCATION_IN_FILENAME="switzerlandwest" ;;
-                  "UACE") LOCATION_IN_FILENAME="uaecentral" ;;
-                  "UANO") LOCATION_IN_FILENAME="uaenorth" ;;
-                  "UKSO") LOCATION_IN_FILENAME="uksouth" ;;
-                  "UKWE") LOCATION_IN_FILENAME="ukwest" ;;
-                  "WCUS") LOCATION_IN_FILENAME="westcentralus" ;;
-                  "WEEU") LOCATION_IN_FILENAME="westeurope" ;;
-                  "WEIN") LOCATION_IN_FILENAME="westindia" ;;
-                  "WEUS") LOCATION_IN_FILENAME="westus" ;;
-                  "WUS2") LOCATION_IN_FILENAME="westus2" ;;
-                  "WUS3") LOCATION_IN_FILENAME="westus3" ;;
-                  *) LOCATION_IN_FILENAME="westeurope" ;;
-              esac
-
-              NETWORK_IN_FILENAME=$(echo $(workload_zone_folder) | awk -F'-' '{print $3}' | xargs )
-
-              echo "Environment:                         $ENVIRONMENT"
-              echo "Location:                            $LOCATION"
-              echo "Network:                             $NETWORK"
-
-              echo "Environment(filename):               $ENVIRONMENT_IN_FILENAME"
-              echo "Location(filename):                  $LOCATION_IN_FILENAME"
-              echo "Network(filename):                   $NETWORK_IN_FILENAME"
-
-              echo "Deployer Environment                 $(deployer_environment)"
-              echo "Deployer Region                      $(deployer_region)"
-              echo "Workload TFvars                      $(workload_zone_configuration_file)"
-              echo ""
-
-              echo "Agent pool:                          $(this_agent)"
-              echo "Organization:                        $(System.CollectionUri)"
-              echo "Project:                             $(System.TeamProject)"
-              echo ""
-              echo "Azure CLI version:"
-              echo "-------------------------------------------------"
-              az --version
-
-              if [ $ENVIRONMENT != $ENVIRONMENT_IN_FILENAME ]; then
-                  echo "##vso[task.logissue type=error]The environment setting in $(workload_zone_configuration_file) '$ENVIRONMENT' does not match the $(workload_zone_configuration_file) file name '$ENVIRONMENT_IN_FILENAME'. Filename should have the pattern [ENVIRONMENT]-[REGION_CODE]-[NETWORK_LOGICAL_NAME]-INFRASTRUCTURE"
-                  exit 2
-              fi
-
-              if [ $LOCATION != $LOCATION_IN_FILENAME ]; then
-                  echo "##vso[task.logissue type=error]The location setting in $(workload_zone_configuration_file) '$LOCATION' does not match the $(workload_zone_configuration_file) file name '$LOCATION_IN_FILENAME'. Filename should have the pattern [ENVIRONMENT]-[REGION_CODE]-[NETWORK_LOGICAL_NAME]-INFRASTRUCTURE"
-                  exit 2
-              fi
-
-              if [ $NETWORK != $NETWORK_IN_FILENAME ]; then
-                  echo "##vso[task.logissue type=error]The network_logical_name setting in $(workload_zone_configuration_file) '$NETWORK' does not match the $(workload_zone_configuration_file) file name '$NETWORK_IN_FILENAME-. Filename should have the pattern [ENVIRONMENT]-[REGION_CODE]-[NETWORK_LOGICAL_NAME]-INFRASTRUCTURE"
-                  exit 2
-              fi
-
-              echo -e "$green--- Configure devops CLI extension ---$reset"
-              az config set extension.use_dynamic_install=yes_without_prompt --output none
-
-              az extension add --name azure-devops --output none --only-show-errors
-
-              az devops configure --defaults organization=$(System.CollectionUri) project='$(System.TeamProject)' --output none
-
-              export PARENT_VARIABLE_GROUP_ID=$(az pipelines variable-group list --query "[?name=='$(parent_variable_group)'].id | [0]")
-
-              if [ -z ${PARENT_VARIABLE_GROUP_ID} ]; then
-                  echo "##vso[task.logissue type=error]Variable group $(parent_variable_group) could not be found."
-                  exit 2
-              fi
-
-              export VARIABLE_GROUP_ID=$(az pipelines variable-group list --query "[?name=='$(variable_group)'].id | [0]")
-
-              if [ -z ${VARIABLE_GROUP_ID} ]; then
-                  echo "##vso[task.logissue type=error]Variable group $(variable_group) could not be found."
-                  exit 2
-              fi
-              printf -v tempval '%s id:' $(variable_group)
-              printf -v val '%-20s' "${tempval}"
-              echo "$val                 $VARIABLE_GROUP_ID"
-
-              printf -v tempval '%s id:' $(parent_variable_group)
-              printf -v val '%-20s' "${tempval}"
-              echo "$val                 $PARENT_VARIABLE_GROUP_ID"
-
-              deployer_environment_file_name=$CONFIG_REPO_PATH/.sap_deployment_automation/$(deployer_environment)$(deployer_region)
-              echo "Deployer Environment File:           $deployer_environment_file_name"
-
-              workload_environment_file_name=$CONFIG_REPO_PATH/.sap_deployment_automation/${ENVIRONMENT}${LOCATION_CODE}${NETWORK}
-              echo "Workload Zone Environment File:      $workload_environment_file_name"
-
-              dos2unix -q ${deployer_environment_file_name}
-              dos2unix -q ${workload_environment_file_name}
-
-              if [ ! -f ${deployer_environment_file_name} ]; then
-                  echo -e "$boldred--- $(deployer_environment)$(deployer_region) was not found ---$reset"
-                  echo "##vso[task.logissue type=error]Control plane configuration file $(deployer_environment)$(deployer_region) was not found."
-                  exit 2
-              fi
-
-              echo -e "$green--- Read parameter values ---$reset"
-
-              if [ "true" == $(inherit) ]; then
-
-                  az_var=$(az pipelines variable-group variable list --group-id ${PARENT_VARIABLE_GROUP_ID} --query "Deployer_State_FileName.value" --out tsv)
-                  if [ -z ${az_var} ]; then
-                      deployer_tfstate_key=$(grep "^deployer_tfstate_key=" ${deployer_environment_file_name} | awk -F'=' '{print $2}' | xargs)
-                  else
-                      deployer_tfstate_key=${az_var}
-                  fi
-
-                  az_var=$(az pipelines variable-group variable list --group-id ${PARENT_VARIABLE_GROUP_ID} --query "Deployer_Key_Vault.value" --out tsv)
-                  if [ -z ${az_var} ]; then
-                      key_vault=$(grep "^keyvault=" ${deployer_environment_file_name} | awk -F'=' '{print $2}' | xargs)
-                  else
-                      key_vault=${az_var}
-                  fi
-
-                  az_var=$(az pipelines variable-group variable list --group-id ${PARENT_VARIABLE_GROUP_ID} --query "Terraform_Remote_Storage_Account_Name.value" --out tsv)
-                  if [ -z ${az_var} ]; then
-                      REMOTE_STATE_SA=$(grep "^REMOTE_STATE_SA"  ${deployer_environment_file_name}  |  awk -F'=' '{print $2}' | xargs) ;
-                  else
-                      REMOTE_STATE_SA=${az_var}
-                  fi
-
-                  az_var=$(az pipelines variable-group variable list --group-id ${PARENT_VARIABLE_GROUP_ID} --query "Terraform_Remote_Storage_Subscription.value" --out tsv)
-                  if [ -z ${az_var} ]; then
-                      STATE_SUBSCRIPTION=$(grep "^STATE_SUBSCRIPTION" ${deployer_environment_file_name}  | awk -F'=' '{print $2}' | xargs)
-                  else
-                      STATE_SUBSCRIPTION=${az_var}
-
-                  fi
-
-                  az_var=$(az pipelines variable-group variable list --group-id ${VARIABLE_GROUP_ID} --query "WL_ARM_SUBSCRIPTION_ID.value" --out tsv)
-                  if [ -z ${az_var} ]; then
-                      echo "##vso[task.logissue type=error]Variable WL_ARM_SUBSCRIPTION_ID was not defined."
-                      exit 2
-                  fi
-
-                  az_var=$(az pipelines variable-group variable list --group-id ${VARIABLE_GROUP_ID} --query "Workload_Key_Vault.value" --out tsv)
-                  if [ -z ${az_var} ]; then
-                      if [ -f ${workload_environment_file_name} ]; then
-                          export workload_key_vault=$(grep "^workloadkeyvault" ${workload_environment_file_name} | awk -F'=' '{print $2}' | xargs)
-                      fi
-                  else
-                      export workload_key_vault=$(Workload_Key_Vault)
-
-                  fi
-              else
-                  deployer_tfstate_key=$(grep "^deployer_tfstate_key=" ${workload_environment_file_name}  | awk -F'=' '{print $2}' | xargs)
-
-                  key_vault=$(grep -m1 "^workload_key_vault=" ${workload_environment_file_name} | awk -F'=' '{print $2}' | xargs) ;
-
-                  REMOTE_STATE_SA=$(grep "^REMOTE_STATE_SA=" ${workload_environment_file_name} | awk -F'=' '{print $2}' | xargs)
-
-                  STATE_SUBSCRIPTION=$(grep "^STATE_SUBSCRIPTION=" ${workload_environment_file_name}  | awk -F'=' '{print $2}' | xargs)
-              fi
-
-              echo "Deployer statefile:                  $deployer_tfstate_key"
-              echo "Deployer Key vault:                  $key_vault"
-              echo "Workload Key vault:                  ${workload_key_vault}"
-              echo "Target subscription                  $WL_ARM_SUBSCRIPTION_ID"
-
-              echo "Terraform state file subscription:   $STATE_SUBSCRIPTION"
-              echo "Terraform state file storage account:$REMOTE_STATE_SA"
-
-              secrets_set=1
-              echo -e "$green---az login ---$reset"
-
-              echo -e "$cyan---Sourcing the deploy_server.sh file$reset"
-              . /etc/profile.d/deploy_server.sh
-
-              if [ $USE_MSI != "true" ]; then
-
-                  echo "Deployment credentials:              Service Principal"
-                  echo "Deployment credential ID (SPN):      $WL_ARM_CLIENT_ID"
-                  echo "Deployer subscription:               $STATE_SUBSCRIPTION"
-
-                  export ARM_CLIENT_ID=$WL_ARM_CLIENT_ID
-                  export ARM_CLIENT_SECRET=$WL_ARM_CLIENT_SECRET
-                  export ARM_OBJECT_ID=$WL_ARM_OBJECT_ID
-                  export ARM_TENANT_ID=$WL_ARM_TENANT_ID
-                  export ARM_SUBSCRIPTION_ID=$WL_ARM_SUBSCRIPTION_ID
-                  export ARM_USE_AZUREAD=true
-                  unset ARM_USE_MSI
-                  az login --service-principal --username $ARM_CLIENT_ID --password=$ARM_CLIENT_SECRET --tenant $ARM_TENANT_ID --output none
-
-                  return_code=$?
-                  if [ 0 != $return_code ]; then
-                      echo -e "$boldred--- Login failed ---$reset"
-                      echo "##vso[task.logissue type=error]az login failed."
-                      exit $return_code
-                  fi
-                  az account set --subscription $STATE_SUBSCRIPTION
-                  echo -e "$green --- Set secrets ---$reset"
-
-                  $SAP_AUTOMATION_REPO_PATH/deploy/scripts/set_secrets.sh --workload --vault "${key_vault}" --environment "${ENVIRONMENT}"  \
-                  --region "${LOCATION}" --subscription $ARM_SUBSCRIPTION_ID --spn_id $ARM_CLIENT_ID --spn_secret "${ARM_CLIENT_SECRET}"  \
-                  --tenant_id $ARM_TENANT_ID --keyvault_subscription $STATE_SUBSCRIPTION
-                  secrets_set=$? ;
-                  echo "Set Secrets returned:                $secrets_set"
-
-              else
-                  echo "Deployment credentials:              Managed Identity"
-                  # export ARM_SUBSCRIPTION_ID=$ARM_SUBSCRIPTION_ID
-                  export ARM_USE_MSI=true
-                  export ARM_USE_AZUREAD=true
-                  unset ARM_CLIENT_SECRET
-              fi
-
-              debug_variable='--output none'
-              debug_variable=''
-
-              if [ $USE_MSI != "true" ]; then
-
-                  isUserAccessAdmin=$(az role assignment list --role "User Access Administrator" --subscription $STATE_SUBSCRIPTION   --assignee $WL_ARM_OBJECT_ID --query "[].principalName | [0]" --output tsv)
-
-                  tfstate_resource_id=$(az resource list --name "${REMOTE_STATE_SA}" --subscription ${STATE_SUBSCRIPTION} --resource-type Microsoft.Storage/storageAccounts --query "[].id | [0]" -o tsv)
-
-                  if [ -n "${isUserAccessAdmin}" ]; then
-
-                      echo -e "$green--- Set permissions ---$reset"
-                      perms=$(az role assignment list --subscription ${STATE_SUBSCRIPTION} --role "Reader" --assignee $WL_ARM_OBJECT_ID  --query "[].principalName | [0]"  --output tsv  --only-show-errors)
-                      if [ -z "$perms" ]; then
-                          echo -e "$green --- Assign subscription permissions to $perms ---$reset"
-                          az role assignment create --assignee $ARM_OBJECT_ID --role "Reader" --scope "/subscriptions/${STATE_SUBSCRIPTION}" --output none
-                      fi
-
-                      perms=$(az role assignment list --subscription ${STATE_SUBSCRIPTION} --role "Storage Blob Data Contributor" --scope "${tfstate_resource_id}" --assignee $WL_ARM_OBJECT_ID  --query "[].principalName | [0]"  --only-show-errors)
-                      if [ -z "$perms" ]; then
-                          echo "Assigning Storage Account Contributor permissions for $ARM_OBJECT_ID to ${tfstate_resource_id}"
-                          az role assignment create --assignee $ARM_OBJECT_ID --role "Storage Blob Data Contributor" --scope "${tfstate_resource_id}" --output none
-                      fi
-
-                      resource_group_name=$(az resource show --id "${tfstate_resource_id}" --query resourceGroup -o tsv)
-
-                      if [ -n "${resource_group_name}" ]; then
-                          for scope in $(az resource list --resource-group "${resource_group_name}" --subscription ${STATE_SUBSCRIPTION} --resource-type Microsoft.Network/privateDnsZones --query "[].id" --output tsv); do
-                              perms=$(az role assignment list --subscription ${STATE_SUBSCRIPTION} --role "Private DNS Zone Contributor" --scope $scope --assignee $WL_ARM_OBJECT_ID  --query "[].principalName | [0]" --output tsv  --only-show-errors)
-                              if [ -z "$perms" ]; then
-                                  echo "Assigning DNS Zone Contributor permissions for $WL_ARM_OBJECT_ID to ${scope}"
-                                  az role assignment create --assignee $ARM_OBJECT_ID  --role "Private DNS Zone Contributor" --scope $scope --output none
-                              fi
-                          done
-                      fi
-
-                      resource_group_name=$(az keyvault show --name "${key_vault}" --query resourceGroup --subscription ${STATE_SUBSCRIPTION} -o tsv)
-
-                      if [ -n "${resource_group_name}" ]; then
-                          resource_group_id=$(az group show --name ${resource_group_name} --subscription ${STATE_SUBSCRIPTION} --query id -o tsv)
-
-                          vnet_resource_id=$(az resource list --resource-group "${resource_group_name}" --subscription ${STATE_SUBSCRIPTION} --resource-type Microsoft.Network/virtualNetworks -o tsv --query "[].id | [0]")
-                          if [ -n "${vnet_resource_id}" ]; then
-                              perms=$(az role assignment list --subscription ${STATE_SUBSCRIPTION} --role "Network Contributor"  --scope $vnet_resource_id --query "[].principalName | [0]"  --assignee $ARM_OBJECT_ID --output tsv  --only-show-errors)
-
-                              if [ -z "$perms" ]; then
-                                  echo "Assigning Network Contributor rights for $ARM_OBJECT_ID to ${vnet_resource_id}"
-                                  az role assignment create --assignee $ARM_OBJECT_ID  --role "Network Contributor"  --scope $vnet_resource_id --output none
-                              fi
-                          fi
-                      fi
-                  else
-                      echo "##vso[task.logissue type=warning]Service Principal $WL_ARM_CLIENT_ID does not have 'User Access Administrator' permissions. Please ensure that the service principal $WL_ARM_CLIENT_ID has permissions on the Terrafrom state storage account and if needed on the Private DNS zone and the source management network resource"
-                  fi
-              fi
-
-              echo -e "$green--- Deploy the workload zone ---$reset"
-              cd $CONFIG_REPO_PATH/LANDSCAPE/$(workload_zone_folder)
-              if [ -f /etc/profile.d/deploy_server.sh ]; then
-                  if [ $USE_MSI != "true" ]; then
-                      az logout --output none
-                      export ARM_CLIENT_ID=$WL_ARM_CLIENT_ID
-                      export ARM_CLIENT_SECRET=$WL_ARM_CLIENT_SECRET
-                      export ARM_TENANT_ID=$WL_ARM_TENANT_ID
-                      export ARM_SUBSCRIPTION_ID=$WL_ARM_SUBSCRIPTION_ID
-                      unset ARM_USE_MSI
-                      az login --service-principal --username $WL_ARM_CLIENT_ID --password=$WL_ARM_CLIENT_SECRET --tenant $WL_ARM_TENANT_ID --output none
-                      return_code=$?
-                      if [ 0 != $return_code ]; then
-                          echo -e "$boldred--- Login failed ---$reset"
-                          echo "##vso[task.logissue type=error]az login failed."
-                          exit $return_code
-                      fi
-                      $SAP_AUTOMATION_REPO_PATH/deploy/scripts/install_workloadzone.sh --parameterfile $(workload_zone_configuration_file)   \
-                      --deployer_environment $(deployer_environment) --subscription $ARM_SUBSCRIPTION_ID                                     \
-                      --spn_id $WL_ARM_CLIENT_ID --spn_secret $WL_ARM_CLIENT_SECRET --tenant_id $WL_ARM_TENANT_ID                            \
-                      --deployer_tfstate_key "${deployer_tfstate_key}" --keyvault "${key_vault}" --storageaccountname "${REMOTE_STATE_SA}"   \
-                      --state_subscription "${STATE_SUBSCRIPTION}" --auto-approve --ado
-                  else
-                      $SAP_AUTOMATION_REPO_PATH/deploy/scripts/install_workloadzone.sh --parameterfile $(workload_zone_configuration_file)   \
-                      --deployer_environment $(deployer_environment) --subscription $ARM_SUBSCRIPTION_ID                                     \
-                      --deployer_tfstate_key "${deployer_tfstate_key}" --keyvault "${key_vault}" --storageaccountname "${REMOTE_STATE_SA}"   \
-                      --state_subscription "${STATE_SUBSCRIPTION}" --auto-approve --ado --msi
-
-                  fi
-
-              fi
-              return_code=$?
-
-              echo "Return code from deployment:         ${return_code}"
-
-              if [ -f ${workload_environment_file_name} ]; then
-                  export workload_key_vault=$(cat ${workload_environment_file_name} | grep workloadkeyvault=      | awk -F'=' '{print $2}' | xargs)
-                  echo "Workload zone key vault:             ${workload_key_vault}"
-
-                  export workload_prefix=$(cat ${workload_environment_file_name} | grep workload_zone_prefix=  | awk -F'=' '{print $2}' | xargs)
-                  echo "Workload zone prefix:                ${workload_prefix}"
-
-                  export landscape_tfstate_key=$(cat ${workload_environment_file_name} | grep landscape_tfstate_key= | awk -F'=' '{print $2}' | xargs)
-                  echo "Workload zone state file:            ${landscape_tfstate_key}"
-              fi
-
-              expiry_date=$(date -d "+365 days" +%Y-%m-%d)
-
-              az_var=$(az pipelines variable-group variable list --group-id ${VARIABLE_GROUP_ID} --query "FENCING_SPN_ID.value")
-              if [ -z ${az_var} ]; then
-                  echo "##vso[task.logissue type=warning]Variable FENCING_SPN_ID is not set. Required for highly available deployments"
-              else
-                  export fencing_id=$(az keyvault secret list --vault-name $workload_key_vault --subscription $STATE_SUBSCRIPTION --query [].name -o tsv | grep ${workload_prefix}-fencing-spn-id | xargs)
-                  if [ -z "$fencing_id" ]; then
-                      az keyvault secret set --name ${workload_prefix}-fencing-spn-id --vault-name $workload_key_vault --value $(FENCING_SPN_ID) --subscription $STATE_SUBSCRIPTION --expires "$(date -d '+1 year' -u +%Y-%m-%dT%H:%M:%SZ)" --output none
-                      az keyvault secret set --name ${workload_prefix}-fencing-spn-pwd --vault-name $workload_key_vault --value=$FENCING_SPN_PWD --subscription $STATE_SUBSCRIPTION --expires "$(date -d '+1 year' -u +%Y-%m-%dT%H:%M:%SZ)" --output none
-                      az keyvault secret set --name ${workload_prefix}-fencing-spn-tenant --vault-name $workload_key_vault --value $(FENCING_SPN_TENANT) --subscription $STATE_SUBSCRIPTION --expires "$(date -d '+1 year' -u +%Y-%m-%dT%H:%M:%SZ)" --output none
-                  fi
-              fi
-              az logout --output none
-              echo -e "$green--- Add & update files in the DevOps Repository ---$reset"
-              cd $(Build.Repository.LocalPath)
-              git pull
-
-              echo -e "$green--- Pull latest ---$reset"
-              cd $CONFIG_REPO_PATH
-              git pull
-
-              added=0
-              if [ -f ${workload_environment_file_name} ]; then
-                  git add ${workload_environment_file_name}
-                  added=1
-              fi
-              if [ -f ${workload_environment_file_name}.md ]; then
-                  git add ${workload_environment_file_name}.md
-                  added=1
-              fi
-              if [ -f $(Deployment_Configuration_Path)/LANDSCAPE/$(workload_zone_folder)/.terraform/terraform.tfstate ]; then
-                  git add -f $(Deployment_Configuration_Path)/LANDSCAPE/$(workload_zone_folder)/.terraform/terraform.tfstate
-                  added=1
-              fi
-              if [ 1 == $added ]; then
-                  git config --global user.email "$(Build.RequestedForEmail)"
-                  git config --global user.name "$(Build.RequestedFor)"
-                  git commit -m "Added updates from devops deployment $(Build.DefinitionName) [skip ci]"
-                  git -c http.extraheader="AUTHORIZATION: bearer $(System.AccessToken)" push --set-upstream origin $(Build.SourceBranchName)
-              fi
-
-              if [ -f ${workload_environment_file_name}.md ]; then
-                  echo "##vso[task.uploadsummary]${workload_environment_file_name}.md"
-              fi
-              echo -e "$green--- Adding variables to the variable group" $(variable_group) "---$reset"
-              if [ -n "${VARIABLE_GROUP_ID}" ]; then
-                  az_var=$(az pipelines variable-group variable list --group-id ${VARIABLE_GROUP_ID} --query Terraform_Remote_Storage_Account_Name.value --output table)
-                  if [ -n "${az_var}" ]; then
-                      az pipelines variable-group variable update --group-id ${VARIABLE_GROUP_ID} --name Terraform_Remote_Storage_Account_Name --value "${REMOTE_STATE_SA}" --output none --only-show-errors
-                  else
-                      az pipelines variable-group variable create --group-id ${VARIABLE_GROUP_ID} --name Terraform_Remote_Storage_Account_Name --value "${REMOTE_STATE_SA}" --output none --only-show-errors
-                  fi
-
-                  az_var=$(az pipelines variable-group variable list --group-id ${VARIABLE_GROUP_ID} --query Terraform_Remote_Storage_Subscription.value --output table)
-                  if [ -n "${az_var}" ]; then
-                      az pipelines variable-group variable update --group-id ${VARIABLE_GROUP_ID} --name Terraform_Remote_Storage_Subscription --value "${STATE_SUBSCRIPTION}" --output none --only-show-errors
-                  else
-                      az pipelines variable-group variable create --group-id ${VARIABLE_GROUP_ID} --name Terraform_Remote_Storage_Subscription --value "${STATE_SUBSCRIPTION}" --output none --only-show-errors
-                  fi
-
-                  az_var=$(az pipelines variable-group variable list --group-id ${VARIABLE_GROUP_ID} --query Deployer_State_FileName.value --output table)
-                  if [ -n "${az_var}" ]; then
-                      az pipelines variable-group variable update --group-id ${VARIABLE_GROUP_ID} --name Deployer_State_FileName --value "${deployer_tfstate_key}" --output none --only-show-errors
-                  else
-                      az pipelines variable-group variable create --group-id ${VARIABLE_GROUP_ID} --name Deployer_State_FileName --value "${deployer_tfstate_key}" --output none --only-show-errors
-                  fi
-
-                  az_var=$(az pipelines variable-group variable list --group-id ${VARIABLE_GROUP_ID} --query Deployer_Key_Vault.value --output table)
-                  if [ -n "${az_var}" ]; then
-                      az pipelines variable-group variable update --group-id ${VARIABLE_GROUP_ID} --name Deployer_Key_Vault --value ${key_vault} --output none --only-show-errors
-                  else
-                      az pipelines variable-group variable create --group-id ${VARIABLE_GROUP_ID} --name Deployer_Key_Vault --value ${key_vault} --output none --only-show-errors
-                  fi
-
-                  az_var=$(az pipelines variable-group variable list --group-id ${VARIABLE_GROUP_ID} --query "${NETWORK}"Workload_Key_Vault.value --output table)
-                  if [ -n "${az_var}" ]; then
-                      az pipelines variable-group variable update --group-id ${VARIABLE_GROUP_ID} --name "${NETWORK}"Workload_Key_Vault --value $workload_key_vault --output none --only-show-errors
-                  else
-                      az pipelines variable-group variable create --group-id ${VARIABLE_GROUP_ID} --name "${NETWORK}"Workload_Key_Vault --value $workload_key_vault --output none --only-show-errors
-                  fi
-
-                  az_var=$(az pipelines variable-group variable list --group-id ${VARIABLE_GROUP_ID} --query "${NETWORK}"Workload_Secret_Prefix.value --output table)
-                  if [ -n "${az_var}" ]; then
-                      az pipelines variable-group variable update --group-id ${VARIABLE_GROUP_ID} --name "${NETWORK}"Workload_Secret_Prefix --value "${workload_prefix}" --output none --only-show-errors
-                  else
-                      az pipelines variable-group variable create --group-id ${VARIABLE_GROUP_ID} --name "${NETWORK}"Workload_Secret_Prefix --value "${workload_prefix}" --output none --only-show-errors
-                  fi
-
-                  az_var=$(az pipelines variable-group variable list --group-id ${VARIABLE_GROUP_ID} --query "${NETWORK}"Workload_Zone_State_FileName.value --output table)
-                  if [ -n "${az_var}" ]; then
-                      az pipelines variable-group variable update --group-id ${VARIABLE_GROUP_ID} --name "${NETWORK}"Workload_Zone_State_FileName --value "${landscape_tfstate_key}" --output none --only-show-errors
-                  else
-                      az pipelines variable-group variable create --group-id ${VARIABLE_GROUP_ID} --name "${NETWORK}"Workload_Zone_State_FileName --value "${landscape_tfstate_key}" --output none --only-show-errors
-                  fi
-
-              fi
-
-              if [ 0 != $return_code ]; then
-                  echo "##vso[task.logissue type=error]Return code from install_workloadzone $return_code."
-                  if [ -f ${workload_environment_file_name}.err ]; then
-                      error_message=$(cat ${workload_environment_file_name}.err)
-                      echo "##vso[task.logissue type=error]Error message: $error_message."
-                  fi
-
-              fi
-
-              exit $return_code
-
-            displayName:               Deploy SAP Workload Zone
-            env:
-              SYSTEM_ACCESSTOKEN:      $(System.AccessToken)
-              WL_ARM_SUBSCRIPTION_ID:  $(ARM_SUBSCRIPTION_ID)
-              WL_ARM_TENANT_ID:        $(ARM_TENANT_ID)
-              WL_ARM_CLIENT_ID:        $(ARM_CLIENT_ID)
-              WL_ARM_CLIENT_SECRET:    $(ARM_CLIENT_SECRET)
-              WL_ARM_OBJECT_ID:        $(ARM_OBJECT_ID)
-              CP_ARM_SUBSCRIPTION_ID:  $(CP_ARM_SUBSCRIPTION_ID)
-              CP_ARM_CLIENT_ID:        $(CP_ARM_CLIENT_ID)
-              CP_ARM_CLIENT_SECRET:    $(CP_ARM_CLIENT_SECRET)
-              CP_ARM_TENANT_ID:        $(CP_ARM_TENANT_ID)
-              CP_ARM_OBJECT_ID:        $(CP_ARM_OBJECT_ID)
-              FENCING_SPN_PWD:         $(FENCING_SPN_PWD)
-              SAPBITS:                 $(INSTALLATION_MEDIA_ACCOUNT)
-              TEST_ONLY:               ${{ parameters.test }}
-              AZURE_DEVOPS_EXT_PAT:    $(System.AccessToken)
-              TF_LOG:                  $(TF_LOG)
-              TF_IN_AUTOMATION:        true
-              SAP_AUTOMATION_REPO_PATH: ${{ parameters.sap_automation_repo_path }}
-              CONFIG_REPO_PATH:        ${{ parameters.config_repo_path }}/$(Deployment_Configuration_Path)
-              LOGON_USING_SPN:         $(Logon_Using_SPN)
-              USE_MSI:                 $(Use_MSI)
-            failOnStderr: false
-=======
     workspace:
       clean: all
     steps:
@@ -1319,5 +707,4 @@
         CONFIG_REPO_PATH: ${{ parameters.config_repo_path }}/$(Deployment_Configuration_Path)
         LOGON_USING_SPN: $(Logon_Using_SPN)
         USE_MSI: $(Use_MSI)
-      failOnStderr: false
->>>>>>> 2225183c
+      failOnStderr: false
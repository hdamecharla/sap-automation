#!/bin/bash

#
# configure_deployer.sh
#
# This script is intended to perform all the necessary initial
# setup of a node so that it can act as a deployer for use with
# Azure SAP Automated Deployment.
#
# As part of doing so it will:
#
#   * Installs the specifed version of terraform so that it
#     is available for all users.
#
#   * Installs the Azure CLI using the provided installer
#     script, making it available for all users.
#
#   * Create a Python virtualenv, which can be used by all
#     users, with the specified Ansible version and related
#     tools, and associated Python dependencies, installed.
#
#   * Create a /etc/profile.d file that will setup a users
#     interactive session appropriately to use these tools.
#
# This script does not modify the system's Python environment,
# instead using a Python virtualenv to host the installed Python
# packages, meaning that standard system updates can be safely
# installed.
#
# The script can be run again to re-install/update the required
# tools if needed. Note that doing so will re-generate the
# /etc/profile.d file, so any local changes will be lost.
#

#
# Setup some useful shell options
#

# Check if the script is running as root
if [[ $EUID -eq 0 ]]; then
    echo "This script should not be run as root or with sudo. Please run as a regular user."
    exit 1
fi


# Print expanded commands as they are about to be executed
set -o xtrace

# Print shell input lines as they are read in
set -o verbose

# Fail if any command exits with a non-zero exit status
set -o errexit

# Ensure that the exit status of a pipeline command is non-zero if any
# stage of the pipefile has a non-zero exit status.
set -o pipefail


export local_user=$USER

#
# Terraform Version settings
#

if [ -z "${TF_VERSION}" ]; then
  TF_VERSION="1.7.0"
fi


# Fail if attempting to access and unset variable or parameter
set -o nounset

tfversion=$TF_VERSION

#
# Ansible Version settings
#
ansible_version="${ansible_version:-2.13}"
ansible_major="${ansible_version%%.*}"
ansible_minor=$(echo "${ansible_version}." | cut -d . -f 2)



#
# Utility Functions
#
distro_name=""
distro_version=""
distro_name_version=""
error()
{
    echo 1>&2 "ERROR: ${@}"
}

get_distro_name()
{
    typeset -g distro_name

    if [[ -z "${distro_name:-}" ]]; then
        distro_name="$(. /etc/os-release; echo "${ID,,}")"
    fi

    echo "${distro_name}"
}

get_distro_version()
{
    typeset -g distro_version

    if [[ -z "${distro_version:-}" ]]; then
        distro_version="$(. /etc/os-release; echo "${VERSION_ID,,}")"
    fi

    echo "${distro_version}"
}

get_distro_name_version()
{
    typeset -g distro_name_version

    if [[ -z "${distro_name_version:-}" ]]; then
        distro_name_version="$(get_distro_name)_$(get_distro_version)"
    fi

    echo "${distro_name_version}"
}

#
# Package Management Functions
#
pkg_mgr_init()
{
    typeset -g pkg_mgr

    case "$(get_distro_name)" in
    (ubuntu|debian)
        pkg_mgr="apt-get"
        pkg_type="deb"
        ;;
    (sles|opensuse*)
        pkg_mgr="zypper"
        pkg_type="rpm"
        ;;
    (rhel|centos|fedora)
        pkg_mgr="yum"
        pkg_type="rpm"
        ;;
    (*)
        error "Unsupported distibution: '${distro_name}'"
        exit 1
        ;;
    esac
}

pkg_mgr_refresh()
{
    typeset -g pkg_mgr pkg_mgr_refreshed

    if [[ -z ${pkg_mgr:-} ]]; then
        pkg_mgr_init
    fi

    if [[ -n ${pkg_mgr_refreshed:-} ]]; then
        return
    fi

    case ${pkg_mgr} in
    (apt-get)
        sudo "${pkg_mgr}" update --quiet
        ;;
    (zypper)
        set +o errexit
        sudo "${pkg_mgr}" --gpg-auto-import-keys --quiet refresh
        set -o errexit
        ;;
    (yum)
        sudo "${pkg_mgr}" update --quiet
        ;;
    esac

    pkg_mgr_refreshed=true
}


pkg_mgr_upgrade()
{
    typeset -g pkg_mgr pkg_mgr_upgraded

    if [[ -z ${pkg_mgr:-} ]]; then
        pkg_mgr_init
    fi

    if [[ -n ${pkg_mgr_upgraded:-} ]]; then
        return
    fi

    case ${pkg_mgr} in
    (apt-get)
        sudo "${pkg_mgr}" upgrade --quiet -y
        ;;
    (zypper)
        set +o errexit
        sudo "${pkg_mgr}" --gpg-auto-import-keys --non-interactive patch
        set -o errexit
        ;;
    (yum)
        sudo "${pkg_mgr}" upgrade --quiet -y
        ;;
    esac

    pkg_mgr_upgraded=true
}

pkg_mgr_install()
{
    typeset -g pkg_mgr

    pkg_mgr_refresh

    case ${pkg_mgr} in
    (apt-get)
        sudo env DEBIAN_FRONTEND=noninteractive ${pkg_mgr} --quiet --yes install "${@}"
        ;;
    (zypper)
      set +o errexit
      sudo "${pkg_mgr}" patch --auto-agree-with-licenses --with-interactive --no-confirm
      sleep 60
      sudo "${pkg_mgr}" --gpg-auto-import-keys --quiet --non-interactive install --no-confirm "${@}"
      set -o errexit
        ;;
    (yum)
        sudo "${pkg_mgr}" --nogpgcheck --quiet  install --assumeyes "${@}"
        ;;
    esac
}


#
# Directories and paths
#

# Ansible installation directories
ansible_base=/opt/ansible
ansible_bin="${ansible_base}/bin"
ansible_venv="${ansible_base}/venv/${ansible_version}"
ansible_venv_bin="${ansible_venv}/bin"
ansible_collections="${ansible_base}/collections"
ansible_pip3="${ansible_venv_bin}/pip3"

# Azure SAP Automated Deployment directories
asad_home="${HOME}/Azure_SAP_Automated_Deployment"
asad_ws="${asad_home}/WORKSPACES"
asad_repo="https://github.com/Azure/sap-automation.git"
asad_sample_repo="https://github.com/Azure/sap-automation-samples.git"
asad_dir="${asad_home}/$(basename ${asad_repo} .git)"
asad_sample_dir="${asad_home}/samples"

# Terraform installation directories
tf_base=/opt/terraform
tf_dir="${tf_base}/terraform_${tfversion}"
tf_bin="${tf_base}/bin"
tf_zip="terraform_${tfversion}_linux_amd64.zip"

#
#Don't re-run the following if the script is already installed
#

#
# Main body of script
#

# Check for supported distro
case "$(get_distro_name_version)" in
(sles_12*)
    error "Unsupported distro: ${distro_name_version} doesn't provide virtualenv in standard repos."
    exit 1
    ;;
(ubuntu*|sles*)
    echo "${distro_name_version} is supported."
    ;;
(rhel*)
    echo "${distro_name_version} is supported."
    ;;
(*)
    error "Unsupported distro: ${distro_name_version} not currently supported."
    exit 1
    ;;
esac

if [ "$(get_distro_version)" == "15.4" ]; then
    error "Unsupported distro: ${distro_name_version} at this time."
    exit 1
fi
if [ "$(get_distro_version)" == "15.5" ]; then
    error "Unsupported distro: ${distro_name_version} at this time."
    exit 1
fi


case "$(get_distro_name_version)" in
(sles*)
      set +o errexit
      zypper addrepo https://download.opensuse.org/repositories/network/SLE_15/network.repo
      set -o errexit
    ;;
esac

echo "Set ansible version for specific distros"
echo ""
case "$(get_distro_name)" in
(ubuntu)
  echo "we are inside ubuntu"
  rel=$(lsb_release -a | grep Release | cut -d':' -f2 | xargs)
  if [ "$rel" == "22.04" ]; then
    ansible_version="2.15"
    ansible_major="${ansible_version%%.*}"
    ansible_minor=$(echo "${ansible_version}." | cut -d . -f 2)
  fi
  ;;
(sles)
  echo "we are inside sles"
  ansible_version="2.11"
  ansible_major="${ansible_version%%.*}"
  ansible_minor=$(echo "${ansible_version}." | cut -d . -f 2)
  # Ansible installation directories
  ansible_base="/opt/ansible"
  ansible_bin="${ansible_base}/bin"
  ansible_venv="${ansible_base}/venv/${ansible_version}"
  ansible_venv_bin="${ansible_venv}/bin"
  ansible_collections="${ansible_base}/collections"
  ansible_pip3="${ansible_venv_bin}/pip3"
  sudo python3 -m pip install virtualenv;
  ;;
(rhel)
  echo "we are inside RHEL"
  ansible_version="2.11"
  ansible_major="${ansible_version%%.*}"
  ansible_minor=$(echo "${ansible_version}." | cut -d . -f 2)
  # Ansible installation directories
  ansible_base="/opt/ansible"
  ansible_bin="${ansible_base}/bin"
  ansible_venv="${ansible_base}/venv/${ansible_version}"
  ansible_venv_bin="${ansible_venv}/bin"
  ansible_collections="${ansible_base}/collections"
  ansible_pip3="${ansible_venv_bin}/pip3"
  sudo python3 -m pip install virtualenv;
  ;;
(*)
  echo "we are in the default case statement"
  ;;
esac

echo "Ansible version: ${ansible_version}"
# List of required packages whose names are common to all supported distros
required_pkgs=(
    git
    jq
    unzip
    ca-certificates
    curl
    gnupg
    dos2unix
)

cli_pkgs=(
)


# Include distro version agnostic packages into required packages list
case "$(get_distro_name)" in
(ubuntu)
    cli_pkgs+=(
        azure-cli
    )
    required_pkgs+=(
        sshpass
        python3-pip
        python3-virtualenv
        apt-transport-https
        lsb-release
        software-properties-common
    )
    ;;
(sles)
    required_pkgs+=(
        curl
        python3-pip
        lsb-release
    )
    ;;
(rhel)
    cli_pkgs+=(
        azure-cli
    )
    required_pkgs+=(
        sshpass
        python36
        python3-pip
        python3-virtualenv
    )
    ;;
esac
# Include distro version specific packages into required packages list
case "$(get_distro_name_version)" in
(ubuntu_18.04)
    required_pkgs+=(
        virtualenv
    )
    ;;
esac

echo "$(get_distro_name_version)"

# Upgrade packages
pkg_mgr_upgrade


# Ensure our package metadata cache is up to date
pkg_mgr_refresh

# Install required packages as determined above
pkg_mgr_install "${required_pkgs[@]}"

# # Install required packages as determined above
# pkg_mgr_install "${distro_required_pkgs[@]}"

rg_name=$(curl -H Metadata:true --noproxy "*" "http://169.254.169.254/metadata/instance?api-version=2021-02-01" -s | jq .compute.resourceGroupName)

subscription_id=$(curl -H Metadata:true --noproxy "*" "http://169.254.169.254/metadata/instance?api-version=2021-02-01" -s | jq .compute.subscriptionId)

# Prepare Azure SAP Automated Deployment folder structure
mkdir -p \
    "${asad_ws}"/LOCAL/"${rg_name}" \
    "${asad_ws}"/LIBRARY \
    "${asad_ws}"/SYSTEM \
    "${asad_ws}"/LANDSCAPE \
    "${asad_ws}"/DEPLOYER

#
# Clone Azure SAP Automated Deployment code repository
#
if [[ ! -d "${asad_dir}" ]]; then
    git clone "${asad_repo}" "${asad_dir}"
fi

#
# Clone Azure SAP Automated Deployment sample repository
#
if [[ ! -d "${asad_sample_dir}" ]]; then
    git clone "${asad_sample_repo}" "${asad_sample_dir}"
fi

#
# Install terraform for all users
#
sudo mkdir -p \
    "${tf_dir}" \
    "${tf_bin}"
wget -nv -O /tmp/"${tf_zip}" "https://releases.hashicorp.com/terraform/${tfversion}/${tf_zip}"
sudo unzip -o /tmp/"${tf_zip}" -d "${tf_dir}"
sudo ln -vfs "../$(basename "${tf_dir}")/terraform" "${tf_bin}/terraform"

sudo rm /tmp/"${tf_zip}"

# Uninstall Azure CLI - For some platforms
case "$(get_distro_name)" in
(ubuntu|sles)
  rel=$(lsb_release -a | grep Release | cut -d':' -f2 | xargs)
  # Ubuntu 20.04 (Focal Fossa) and 20.10 (Groovy Gorilla) include an azure-cli package with version 2.0.81 provided by the universe repository.
  # This package is outdated and not recommended. If this package is installed, remove the package
  if [ "$rel" == "20.04" ]; then
    echo "Removing Azure CLI"
    sudo apt remove azure-cli -y
    sudo apt autoremove -y
    sudo apt update -y
  fi
  if [ "$(get_distro_version)" == "15.3" ]; then
      set +o errexit
      sudo zypper rm -y --clean-deps azure-cli
      set -o errexit
  fi
  if [ "$(get_distro_version)" == "15.4" ]; then
      set +o errexit
      sudo zypper rm -y --clean-deps azure-cli
      set -o errexit
  fi
  if [ "$(get_distro_version)" == "15.5" ]; then
      set +o errexit
      sudo zypper rm -y --clean-deps azure-cli
      set -o errexit
  fi
  ;;
esac

# Install Azure CLI
case "$(get_distro_name)" in
(ubuntu)
    echo "Getting the Microsoft Key"
    sudo mkdir -p /etc/apt/keyrings
    curl -sLS https://packages.microsoft.com/keys/microsoft.asc | gpg --dearmor | sudo tee /etc/apt/keyrings/microsoft.gpg > /dev/null
    sudo chmod go+r /etc/apt/keyrings/microsoft.gpg

    AZ_REPO=$(lsb_release -cs)
    echo "deb [arch=`dpkg --print-architecture` signed-by=/etc/apt/keyrings/microsoft.gpg] https://packages.microsoft.com/repos/azure-cli/ $AZ_REPO main" |
        sudo tee /etc/apt/sources.list.d/azure-cli.list

    sudo apt-get update
    sudo apt-get install azure-cli
    ;;
(sles)
    set +o errexit
    if [ -f /home/"${local_user}"/repos_configured ]; then
      sudo zypper install -y --from azure-cli azure-cli
    else
      sudo rpm --import https://packages.microsoft.com/keys/microsoft.asc
      repo_found=$(zypper repos | grep "Azure CLI")
      if [ -z "$repo_found" ]; then
        sudo zypper addrepo --name 'Azure CLI' --check https://packages.microsoft.com/yumrepos/azure-cli azure-cli
      fi
      sudo touch /home/${local_user}/repos_configured
      sudo zypper install -y --from azure-cli azure-cli
    fi
    set -o errexit
    ;;
  (rhel*)
    sudo rpm --import https://packages.microsoft.com/keys/microsoft.asc
    sudo dnf install -y https://packages.microsoft.com/config/rhel/8/packages-microsoft-prod.rpm
    sudo dnf install -y azure-cli
    ;;
esac

# sudo az upgrade --all --yes --only-show-errors --output none

export DOTNET_INSTALL_DIR=/opt/dotnet

sudo mkdir -p ${DOTNET_INSTALL_DIR}
export DOTNET_ROOT=${DOTNET_INSTALL_DIR}


# Install dotNet
case "$(get_distro_name)" in
(ubuntu)
    sudo snap install dotnet-sdk --classic --channel=7.0
    sudo snap alias dotnet-sdk.dotnet dotnet
    ;;
(sles)
    sudo wget https://dot.net/v1/dotnet-install.sh -O "/home/${local_user}/dotnet-install.sh"
    sudo chmod +x "/home/${local_user}/dotnet-install.sh"
    sudo /home/"${local_user}"/dotnet-install.sh --install-dir "${DOTNET_ROOT}" --channel 7.0
    ;;
  (rhel*)
    sudo wget https://dot.net/v1/dotnet-install.sh -O "/home/${local_user}/dotnet-install.sh"
    sudo chmod +x "/home/${local_user}/dotnet-install.sh"
    sudo /home/"${local_user}"/dotnet-install.sh --install-dir "${DOTNET_ROOT}" --channel 7.0
    ;;
esac

az config set extension.use_dynamic_install=yes_without_prompt

<<<<<<< HEAD

=======
>>>>>>> 91ad19fe
# Fail if any command exits with a non-zero exit status
set -o errexit

# Ensure our package metadata cache is up to date
# pkg_mgr_refresh
# pkg_mgr_upgrade
#
# Install latest Ansible revision of specified version for all users.

#
sudo mkdir -p \
  "${ansible_bin}" \
  "${ansible_collections}"


# Create a Python3 based venv into which we will install Ansible.
case "$(get_distro_name)" in
(ubuntu|sles)
    if [[ ! -e "${ansible_venv_bin}/activate" ]]; then
        sudo rm -rf "${ansible_venv}"
        sudo virtualenv --python python3 "${ansible_venv}"
    fi
    ;;
  (rhel*)
    if [[ ! -e "${ansible_venv_bin}/activate" ]]; then
        sudo rm -rf "${ansible_venv}"
        sudo python3 -m venv "${ansible_venv}"
        source "${ansible_venv_bin}/activate"
    fi
    ;;
esac



# Fail if pip3 doesn't exist in the venv
if [[ ! -x "${ansible_venv_bin}/pip3" ]]; then
    echo "Using the wrong pip3: '${found_pip3}' != '${ansible_venv_bin}/pip3'"
    exit 1
fi


# Ensure that standard tools are up to date
sudo "${ansible_venv_bin}"/pip3 install --upgrade \
    pip \
    wheel \
    setuptools

# Install latest MicroSoft Authentication Library
# TODO(rtamalin): Do we need this? In particular do we expect to integrated
# Rust based tools with the Python/Ansible envs that we are using?
# sudo ${ansible_venv_bin}/pip3 install \
#    setuptools-rust


# Install latest revision of target Ansible version, along with additional
# useful/supporting Python packages such as ansible-lint, yamllint,
# argcomplete, pywinrm.
# ansible-lint \
#  yamllint \

sudo "${ansible_venv_bin}"/pip3 install \
    "ansible-core>=${ansible_major}.${ansible_minor},<${ansible_major}.$((ansible_minor + 1))" \
    argcomplete \
    'pywinrm>=0.3.0' \
    netaddr  \
    jmespath


# Create symlinks for all relevant commands that were installed in the Ansible
# venv's bin so that they are available in the /opt/ansible/bin directory, which
# will be added to the system PATH. This ensures that we expose only those tools
# that we need from the Ansible venv bin directory without superceding standard
# system versions of the commands that are also found there, e.g. python3.
ansible_venv_commands=(
    # Ansible 2.9 command set
    ansible
    ansible-config
    ansible-connection
    ansible-console
    ansible-doc
    ansible-galaxy
    ansible-inventory
    ansible-playbook
    ansible-pull
    ansible-test
    ansible-vault

    # ansible-lint
    # ansible-lint

    # argcomplete
    activate-global-python-argcomplete

    # yamllint
    # yamllint
)


relative_path="$(realpath --relative-to ${ansible_bin} "${ansible_venv_bin}")"
for vcmd in "${ansible_venv_commands[@]}"
do
    sudo ln -vfs "${relative_path}/${vcmd}" "${ansible_bin}/${vcmd}"
done


# Ensure that Python argcomplete is enabled for all users interactive shell sessions
sudo "${ansible_bin}"/activate-global-python-argcomplete

# Install Ansible collections under the ANSIBLE_COLLECTIONS_PATHS for all users.
sudo mkdir -p "${ansible_collections}"
set +o xtrace

sudo -H "${ansible_venv_bin}/ansible-galaxy" collection install ansible.windows --force --collections-path "${ansible_collections}"
sudo -H "${ansible_venv_bin}/ansible-galaxy" collection install ansible.posix --force --collections-path "${ansible_collections}"
sudo -H "${ansible_venv_bin}/ansible-galaxy" collection install ansible.utils --force --collections-path "${ansible_collections}"
sudo -H "${ansible_venv_bin}/ansible-galaxy" collection install community.windows --force --collections-path "${ansible_collections}"
sudo -H "${ansible_venv_bin}/ansible-galaxy" collection install microsoft.ad --force --collections-path "${ansible_collections}"

if [[ "${ansible_version}" == "2.11" ]]; then
  # ansible galaxy upstream has changed. Some collections are only available for install via old-galaxy.ansible.com
  # https://github.com/ansible/ansible/issues/81830
  # https://stackoverflow.com/questions/77225047/gitlab-pipeline-to-install-ansible-galaxy-role-fails/77238083#77238083
  echo "Installing some ansible collections from old-galaxy.ansible.com"
  sudo -H "${ansible_venv_bin}/ansible-galaxy" collection install community.general --force --collections-path "${ansible_collections}" --server="https://old-galaxy.ansible.com" --ignore-certs
  sudo -H "${ansible_venv_bin}/ansible-galaxy" collection install ansible.netcommon --force --collections-path "${ansible_collections}" --server="https://old-galaxy.ansible.com" --ignore-certs
else
  echo "Installing community.general"
  sudo -H "${ansible_venv_bin}/ansible-galaxy" collection install community.general --force --collections-path "${ansible_collections}"
  echo "Installing ansible.netcommon:5.1.2"
  sudo -H "${ansible_venv_bin}/ansible-galaxy" collection install ansible.netcommon:5.1.2 --force --collections-path "${ansible_collections}"
fi
set -o xtrace
#
# Create /etc/profile.d script to setup environment for interactive sessions
#
echo '# Configure environment settings for deployer interactive sessions' | sudo tee /etc/profile.d/deploy_server.sh

export PATH="${PATH}":"${ansible_bin}":"${tf_bin}":"${DOTNET_ROOT}"

# Prepare Azure SAP Automated Deployment folder structure
mkdir -p \
    "${asad_ws}"/LOCAL/"${rg_name}" \
    "${asad_ws}"/LIBRARY \
    "${asad_ws}"/SYSTEM \
    "${asad_ws}"/LANDSCAPE \
    "${asad_ws}"/DEPLOYER/"${rg_name}"


chown -R "${USER}" "${asad_ws}"

#
# Update current session
#
echo '# Configure environment settings for deployer interactive session'

# Add new /opt bin directories to start of PATH to ensure the versions we installed
# are preferred over any installed standard system versions.

export ARM_SUBSCRIPTION_ID="${subscription_id}"
export DEPLOYMENT_REPO_PATH="$HOME/Azure_SAP_Automated_Deployment/sap-automation"

# Add new /opt bin directories to start of PATH to ensure the versions we installed
# are preferred over any installed standard system versions.

# Set env for ansible
export ANSIBLE_HOST_KEY_CHECKING=False
export ANSIBLE_COLLECTIONS_PATHS=~/.ansible/collections:"${ansible_collections}"

# Set env for MSI
export ARM_USE_MSI=true

#
# Create /etc/profile.d script to setup environment for future interactive sessions
#
export PATH="${PATH}":"${ansible_bin}":"${tf_bin}":"${HOME}"/Azure_SAP_Automated_Deployment/sap-automation/deploy/scripts:"${HOME}"/Azure_SAP_Automated_Deployment/sap-automation/deploy/ansible


echo "# Configure environment settings for deployer interactive sessions" | tee -a /tmp/deploy_server.sh

echo "export ARM_SUBSCRIPTION_ID=${subscription_id}" | tee -a /tmp/deploy_server.sh

# Replace with your actual agent directory
AGENT_DIR="/home/${USER}/agent"

# Check if the .agent file exists
if [ -f "$AGENT_DIR/.agent" ]; then

    devops_extension_installed=$(az extension list --query "[?name=='azure-devops'].name | [0]")
    if [ -z "$devops_extension_installed" ]; then
      az extension add --name azure-devops --output none
    fi

    echo "Azure DevOps Agent is configured."
    echo export "PATH=${ansible_bin}:${tf_bin}:${PATH}" | tee -a /tmp/deploy_server.sh

    devops_extension_installed=$(az extension list --query "[?name=='azure-devops'].name | [0]")
    if [ -z "$devops_extension_installed" ]; then
      az extension add --name azure-devops --output none
    fi

else
    echo "Azure DevOps Agent is not configured."

    echo "export SAP_AUTOMATION_REPO_PATH=$HOME/Azure_SAP_Automated_Deployment/sap-automation" | tee -a /tmp/deploy_server.sh
    echo "export DEPLOYMENT_REPO_PATH=$HOME/Azure_SAP_Automated_Deployment/sap-automation" | tee -a /tmp/deploy_server.sh
    echo "export CONFIG_REPO_PATH=$HOME/Azure_SAP_Automated_Deployment/WORKSPACES" | tee -a /tmp/deploy_server.sh

    echo export "PATH=${ansible_bin}:${tf_bin}:${PATH}:${HOME}/Azure_SAP_Automated_Deployment/sap-automation/deploy/scripts:${HOME}/Azure_SAP_Automated_Deployment/sap-automation/deploy/ansible" | tee -a /tmp/deploy_server.sh

    # Set env for MSI
    echo "export ARM_USE_MSI=true" | tee -a /tmp/deploy_server.sh

    /usr/bin/az login --identity 2>error.log || :
    # Ensure that the user's account is logged in to Azure with specified creds

    if [ ! -f error.log ]; then
      /usr/bin/az account show > az.json
      client_id=$(jq --raw-output .id az.json)
      tenant_id=$(jq --raw-output .tenantId az.json)
      rm az.json
    else
      client_id=''
      tenant_id=''
    fi

    if [ -n "${client_id}" ]; then
      export ARM_CLIENT_ID=${client_id}
      echo "export ARM_CLIENT_ID=${client_id}" | tee -a /tmp/deploy_server.sh
    fi

    # if [ -n "${tenant_id}" ]; then
    #   export ARM_TENANT_ID=${tenant_id}
    #   echo "export ARM_TENANT_ID=${tenant_id}" | tee -a /tmp/deploy_server.sh
    # fi
fi


# Set env for ansible
echo "export ANSIBLE_HOST_KEY_CHECKING=False" | tee -a /tmp/deploy_server.sh
echo "export ANSIBLE_COLLECTIONS_PATHS=${ansible_collections}" | tee -a /tmp/deploy_server.sh
echo "export BOM_CATALOG=${asad_sample_dir}/SAP" | tee -a /tmp/deploy_server.sh


# export DOTNET_ROOT
case "$(get_distro_name)" in
(ubuntu)
    echo "export DOTNET_ROOT=/snap/dotnet-sdk/current" | tee -a /tmp/deploy_server.sh
    ;;
(sles)
    echo "export DOTNET_ROOT=${DOTNET_ROOT}" | tee -a /tmp/deploy_server.sh
    ;;
(rhel*)
    ;;
esac

chown -R "${USER}" "${asad_home}"


# echo "export DOTNET_ROOT=/snap/dotnet-sdk/current" | tee -a /tmp/deploy_server.sh


# Ensure that the user's account is logged in to Azure with specified creds
echo 'az login --identity --output none' | tee -a /tmp/deploy_server.sh
# shellcheck disable=SC2016
echo 'echo ${USER} account ready for use with Azure SAP Automated Deployment' | tee -a /tmp/deploy_server.sh

sudo cp /tmp/deploy_server.sh /etc/profile.d/deploy_server.sh
sudo rm /tmp/deploy_server.sh

/usr/bin/az login --identity --output none
echo "${USER} account ready for use with Azure SAP Automated Deployment"
<|MERGE_RESOLUTION|>--- conflicted
+++ resolved
@@ -558,10 +558,6 @@
 
 az config set extension.use_dynamic_install=yes_without_prompt
 
-<<<<<<< HEAD
-
-=======
->>>>>>> 91ad19fe
 # Fail if any command exits with a non-zero exit status
 set -o errexit
 

--- conflicted
+++ resolved
@@ -891,29 +891,7 @@
     fi
 
 fi
-<<<<<<< HEAD
-
-if [ $rerun_apply == 1 ] ; then
-    echo ""
-    echo ""
-    echo "#########################################################################################"
-    echo "#                                                                                       #"
-    echo -e "#                          $cyan Re running Terraform apply$resetformatting                                  #"
-    echo "#                                                                                       #"
-    echo "#########################################################################################"
-    echo ""
-    echo ""
-    if [ 1 == $called_from_ado ] ; then
-        terraform -chdir="${terraform_module_directory}" apply ${approve} -parallelism="${parallelism}" -no-color -var-file=${var_file} $tfstate_parameter $landscape_tfstate_key_parameter $deployer_tfstate_key_parameter -json  | tee -a  apply_output.json
-    else
-        terraform -chdir="${terraform_module_directory}" apply ${approve} -parallelism="${parallelism}" -var-file=${var_file} $tfstate_parameter $landscape_tfstate_key_parameter $deployer_tfstate_key_parameter -json  | tee -a  apply_output.json
-    fi
-    return_value=$?
-fi
-=======
->>>>>>> 615ae96d
-
-rerun_apply=0
+
 if [ -f apply_output.json ]
 then
      rm apply_output.json

--- conflicted
+++ resolved
@@ -265,8 +265,6 @@
   fi
 
   account_set=1
-<<<<<<< HEAD
-=======
 fi
 
 if [[ -n $STATE_SUBSCRIPTION ]]; then
@@ -321,7 +319,6 @@
   fi
 
   account_set=1
->>>>>>> 2225183c
 fi
 
 if [[ -z $REMOTE_STATE_SA ]]; then
@@ -730,7 +727,6 @@
 
 state_path="SYSTEM"
 if [ 1 != $return_value ]; then
-<<<<<<< HEAD
 
   if [ "${deployment_system}" == sap_deployer ]; then
     state_path="DEPLOYER"
@@ -745,22 +741,6 @@
       if [[ "${TF_VAR_use_webapp}" == "true" && $IS_PIPELINE_DEPLOYMENT = "true" ]]; then
         webapp_url_base=$(terraform -chdir="${terraform_module_directory}" output -no-color -raw webapp_url_base | tr -d \")
 
-=======
-
-  if [ "${deployment_system}" == sap_deployer ]; then
-    state_path="DEPLOYER"
-
-    deployer_public_ip_address=$(terraform -chdir="${terraform_module_directory}" output deployer_public_ip_address | tr -d \")
-    save_config_var "deployer_public_ip_address" "${system_config_information}"
-
-    keyvault=$(terraform -chdir="${terraform_module_directory}" output -no-color -raw deployer_kv_user_name | tr -d \")
-    save_config_var "keyvault" "${system_config_information}"
-    if [ 1 == $called_from_ado ]; then
-
-      if [[ "${TF_VAR_use_webapp}" == "true" && $IS_PIPELINE_DEPLOYMENT = "true" ]]; then
-        webapp_url_base=$(terraform -chdir="${terraform_module_directory}" output -no-color -raw webapp_url_base | tr -d \")
-
->>>>>>> 2225183c
         if [ -n "${webapp_url_base}" ]; then
           az_var=$(az pipelines variable-group variable list --group-id ${VARIABLE_GROUP_ID} --query "WEBAPP_URL_BASE.value")
           if [ -z ${az_var} ]; then
@@ -832,11 +812,8 @@
   fi
 
   ok_to_proceed=true
-<<<<<<< HEAD
-=======
-
-fi
->>>>>>> 2225183c
+
+fi
 
 useSAS=$(az storage account show --name "${REMOTE_STATE_SA}" --query allowSharedKeyAccess --subscription "${STATE_SUBSCRIPTION}" --out tsv)
 
@@ -848,17 +825,6 @@
   export ARM_USE_AZUREAD=true
 fi
 
-<<<<<<< HEAD
-useSAS=$(az storage account show --name "${REMOTE_STATE_SA}" --query allowSharedKeyAccess --subscription "${STATE_SUBSCRIPTION}" --out tsv)
-
-if [ "$useSAS" = "true" ]; then
-  echo "Storage Account authentication:      key"
-  export ARM_USE_AZUREAD=false
-else
-  echo "Storage Account authentication:      Entra ID"
-  export ARM_USE_AZUREAD=true
-fi
-
 if [ "$useSAS" = "true" ]; then
   container_exists=$(az storage container exists --subscription "${STATE_SUBSCRIPTION}" --account-name "${REMOTE_STATE_SA}" --name tfvars --only-show-errors --query exists)
 else
@@ -874,23 +840,6 @@
 fi
 
 if [ "$useSAS" = "true" ]; then
-=======
-if [ "$useSAS" = "true" ]; then
-  container_exists=$(az storage container exists --subscription "${STATE_SUBSCRIPTION}" --account-name "${REMOTE_STATE_SA}" --name tfvars --only-show-errors --query exists)
-else
-  container_exists=$(az storage container exists --subscription "${STATE_SUBSCRIPTION}" --account-name "${REMOTE_STATE_SA}" --name tfvars --only-show-errors --query exists --auth-mode login)
-fi
-
-if [ "${container_exists}" == "false" ]; then
-  if [ "$useSAS" = "true" ]; then
-    az storage container create --subscription "${STATE_SUBSCRIPTION}" --account-name "${REMOTE_STATE_SA}" --name tfvars --only-show-errors
-  else
-    az storage container create --subscription "${STATE_SUBSCRIPTION}" --account-name "${REMOTE_STATE_SA}" --name tfvars --auth-mode login --only-show-errors
-  fi
-fi
-
-if [ "$useSAS" = "true" ]; then
->>>>>>> 2225183c
   az storage blob upload --file "${parameterfile}" --container-name tfvars/LANDSCAPE/"${key}" --name "${parameterfile_name}" --subscription "${STATE_SUBSCRIPTION}" --account-name "${REMOTE_STATE_SA}" --no-progress --overwrite --only-show-errors --output none
 else
   az storage blob upload --file "${parameterfile}" --container-name tfvars/LANDSCAPE/"${key}" --name "${parameterfile_name}" --subscription "${STATE_SUBSCRIPTION}" --account-name "${REMOTE_STATE_SA}" --no-progress --overwrite --auth-mode login --only-show-errors --output none
@@ -1212,64 +1161,6 @@
           terraform -chdir="${terraform_module_directory}" apply -parallelism="${parallelism}" -no-color -compact-warnings -json $allParams | tee -a apply_output.json
         else
           terraform -chdir="${terraform_module_directory}" apply -parallelism="${parallelism}" -json $allParams | tee -a apply_output.json
-<<<<<<< HEAD
-        fi
-        return_value=$?
-      fi
-
-    fi
-
-    if [ -f apply_output.json ]; then
-
-      if [[ -n $errors_occurred ]]; then
-        echo ""
-        echo "#########################################################################################"
-        echo "#                                                                                       #"
-        echo -e "#                          $boldreduscore!Errors during the apply phase!$resetformatting                              #"
-
-        return_value=2
-        all_errors=$(jq 'select(."@level" == "error") | {summary: .diagnostic.summary, detail: .diagnostic.detail} ' apply_output.json)
-        if [[ -n ${all_errors} ]]; then
-          readarray -t errors_strings < <(echo ${all_errors} | jq -c '.')
-          for errors_string in "${errors_strings[@]}"; do
-            string_to_report=$(jq -c -r '.detail ' <<<"$errors_string")
-            if [[ -z ${string_to_report} ]]; then
-              string_to_report=$(jq -c -r '.summary ' <<<"$errors_string")
-            fi
-            report=$(echo $string_to_report | grep -m1 "Message=" "${var_file}" | cut -d'=' -f2- | tr -d ' ' | tr -d '"')
-            if [[ -n ${report} ]]; then
-              echo -e "#                          $boldreduscore  $report $resetformatting"
-              if [ 1 == $called_from_ado ]; then
-
-                roleAssignmentExists=$(echo ${report} | grep -m1 "RoleAssignmentExists")
-                if [ -z ${roleAssignmentExists} ]; then
-                  echo "##vso[task.logissue type=error]${report}"
-                fi
-              fi
-            else
-              echo -e "#                          $boldreduscore  $string_to_report $resetformatting"
-              if [ 1 == $called_from_ado ]; then
-                roleAssignmentExists=$(echo ${string_to_report} | grep -m1 "RoleAssignmentExists")
-                if [ -z ${roleAssignmentExists} ]; then
-                  echo "##vso[task.logissue type=error]${string_to_report}"
-                fi
-              fi
-            fi
-            echo -e "#                          $boldreduscore  $string_to_report $resetformatting"
-
-          done
-        fi
-        echo "#                                                                                       #"
-        echo "#########################################################################################"
-        echo ""
-        if [ 1 == $called_from_ado ]; then
-          terraform -chdir="${terraform_module_directory}" apply -parallelism="${parallelism}" -no-color -compact-warnings -json $allParams | tee -a apply_output.json
-        else
-          terraform -chdir="${terraform_module_directory}" apply -parallelism="${parallelism}" -json $allParams | tee -a apply_output.json
-        fi
-        return_value=$?
-
-=======
         fi
         return_value=$?
       fi
@@ -1436,28 +1327,10 @@
         else
           az pipelines variable-group variable update --group-id ${VARIABLE_GROUP_ID} --name DEPLOYER_RANDOM_ID_SEED --value "${random_id}" --output none --only-show-errors
         fi
->>>>>>> 2225183c
       fi
     fi
 
   fi
-<<<<<<< HEAD
-
-  if [ -f apply_output.json ]; then
-    rm apply_output.json
-  fi
-
-  if [ 0 != $return_value ]; then
-    echo ""
-    echo "#########################################################################################"
-    echo "#                                                                                       #"
-    echo -e "#                          $boldreduscore!Errors during the apply phase!$resetformatting                              #"
-    echo "#                                                                                       #"
-    echo "#########################################################################################"
-    echo ""
-    unset TF_DATA_DIR
-    exit $return_value
-=======
 
   if valid_kv_name "$keyvault"; then
     save_config_var "keyvault" "${system_config_information}"
@@ -1469,62 +1342,11 @@
     echo "#                                                                                       #"
     echo "#########################################################################################"
     echo "The provided keyvault is not valid " "${val}" >secret.err
->>>>>>> 2225183c
   fi
 
   save_config_var "deployer_public_ip_address" "${system_config_information}"
 fi
 
-<<<<<<< HEAD
-if [ "${deployment_system}" == sap_deployer ]; then
-
-  # terraform -chdir="${terraform_module_directory}"  output
-
-  deployer_public_ip_address=$(terraform -chdir="${terraform_module_directory}" output -no-color -raw deployer_public_ip_address | tr -d \")
-  keyvault=$(terraform -chdir="${terraform_module_directory}" output -no-color -raw deployer_kv_user_name | tr -d \")
-
-  random_id=$(terraform -chdir="${terraform_module_directory}" output -no-color -raw random_id_b64 | tr -d \")
-  temp=$(echo "${random_id}" | grep -m1 "Warning")
-  if [ -z "${temp}" ]; then
-    temp=$(echo "${random_id}" | grep "Backend reinitialization required")
-    if [ -z "${temp}" ]; then
-      save_config_var "deployer_random_id" "${random_id}"
-      return_value=0
-    fi
-  fi
-
-  created_resource_group_name=$(terraform -chdir="${terraform_module_directory}" output -no-color -raw created_resource_group_name | tr -d \")
-  echo ""
-  echo ""
-  echo "#########################################################################################"
-  echo "#                                                                                       #"
-  echo -e "#                        $cyan  Capturing telemetry  $resetformatting                                        #"
-  echo "#                                                                                       #"
-  echo "#########################################################################################"
-  echo ""
-  echo ""
-
-  if [ -n "${ARM_CLIENT_SECRET}" ]; then
-    az login --service-principal --username "${ARM_CLIENT_ID}" --password=$ARM_CLIENT_SECRET --tenant "${ARM_TENANT_ID}" --output none
-  else
-    az login --identity --output none
-  fi
-  full_script_path="$(realpath "${BASH_SOURCE[0]}")"
-  script_directory="$(dirname "${full_script_path}")"
-  az deployment group create --resource-group ${created_resource_group_name} --name "ControlPlane_Deployer_${created_resource_group_name}" --template-file "${script_directory}/templates/empty-deployment.json" --output none
-  return_value=0
-  if [ 1 == $called_from_ado ]; then
-
-    terraform -chdir="${terraform_module_directory}" output -json -no-color deployer_uai
-
-    if [ -n "${created_resource_group_name}" ]; then
-      az_var=$(az pipelines variable-group variable list --group-id ${VARIABLE_GROUP_ID} --query "WEBAPP_RESOURCE_GROUP.value")
-      if [ -z ${az_var} ]; then
-        az pipelines variable-group variable create --group-id ${VARIABLE_GROUP_ID} --name WEBAPP_RESOURCE_GROUP --value $created_resource_group_name --output none --only-show-errors
-      else
-        az pipelines variable-group variable update --group-id ${VARIABLE_GROUP_ID} --name WEBAPP_RESOURCE_GROUP --value $created_resource_group_name --output none --only-show-errors
-      fi
-=======
 if [ "${deployment_system}" == sap_system ]; then
   # re_run=0
   # database_loadbalancer_public_ip_address=$(terraform -chdir="${terraform_module_directory}" output -no-color database_loadbalancer_ip | tr -d "\n"  | tr -d "("  | tr -d ")" | tr -d " ")
@@ -1615,49 +1437,9 @@
     if [ -z "${temp}" ]; then
       save_config_var "library_random_id" "${random_id_b64}"
       return_value=0
->>>>>>> 2225183c
-    fi
-  fi
-
-<<<<<<< HEAD
-    if [[ "${TF_VAR_use_webapp}" == "true" && $IS_PIPELINE_DEPLOYMENT = "true" ]]; then
-      webapp_url_base=$(terraform -chdir="${terraform_module_directory}" output -no-color -raw webapp_url_base | tr -d \")
-      if [ -n "${webapp_url_base}" ]; then
-        az_var=$(az pipelines variable-group variable list --group-id ${VARIABLE_GROUP_ID} --query "WEBAPP_URL_BASE.value")
-        if [ -z ${az_var} ]; then
-          az pipelines variable-group variable create --group-id ${VARIABLE_GROUP_ID} --name WEBAPP_URL_BASE --value $webapp_url_base --output none --only-show-errors
-        else
-          az pipelines variable-group variable update --group-id ${VARIABLE_GROUP_ID} --name WEBAPP_URL_BASE --value $webapp_url_base --output none --only-show-errors
-        fi
-      fi
-
-      webapp_identity=$(terraform -chdir="${terraform_module_directory}" output -no-color -raw webapp_identity | tr -d \")
-      if [ -n "${webapp_identity}" ]; then
-        az_var=$(az pipelines variable-group variable list --group-id ${VARIABLE_GROUP_ID} --query "WEBAPP_IDENTITY.value")
-        if [ -z ${az_var} ]; then
-          az pipelines variable-group variable create --group-id ${VARIABLE_GROUP_ID} --name WEBAPP_IDENTITY --value $webapp_identity --output none --only-show-errors
-        else
-          az pipelines variable-group variable update --group-id ${VARIABLE_GROUP_ID} --name WEBAPP_IDENTITY --value $webapp_identity --output none --only-show-errors
-        fi
-      fi
-
-      webapp_id=$(terraform -chdir="${terraform_module_directory}" output -no-color -raw webapp_id | tr -d \")
-      if [ -n "${webapp_id}" ]; then
-        az_var=$(az pipelines variable-group variable list --group-id ${VARIABLE_GROUP_ID} --query "WEBAPP_ID.value")
-        if [ -z ${az_var} ]; then
-          az pipelines variable-group variable create --group-id ${VARIABLE_GROUP_ID} --name WEBAPP_ID --value $webapp_id --output none --only-show-errors
-        else
-          az pipelines variable-group variable update --group-id ${VARIABLE_GROUP_ID} --name WEBAPP_ID --value $webapp_id --output none --only-show-errors
-        fi
-      fi
-      if [ -n "${random_id}" ]; then
-        az_var=$(az pipelines variable-group variable list --group-id ${VARIABLE_GROUP_ID} --query "DEPLOYER_RANDOM_ID_SEED.value")
-        if [ -z ${az_var} ]; then
-          az pipelines variable-group variable create --group-id ${VARIABLE_GROUP_ID} --name DEPLOYER_RANDOM_ID_SEED --value "${random_id}" --output none --only-show-errors
-        else
-          az pipelines variable-group variable update --group-id ${VARIABLE_GROUP_ID} --name DEPLOYER_RANDOM_ID_SEED --value "${random_id}" --output none --only-show-errors
-        fi
-=======
+    fi
+  fi
+
   if [ 1 == $called_from_ado ]; then
 
     if [ -n "${sapbits_storage_account_name}" ]; then
@@ -1674,141 +1456,6 @@
         az pipelines variable-group variable create --group-id ${VARIABLE_GROUP_ID} --name LIBRARY_RANDOM_ID_SEED --value "${random_id_b64}" --output none --only-show-errors
       else
         az pipelines variable-group variable update --group-id ${VARIABLE_GROUP_ID} --name LIBRARY_RANDOM_ID_SEED --value "${random_id_b64}" --output none --only-show-errors
->>>>>>> 2225183c
-      fi
-    fi
-
-  fi
-
-<<<<<<< HEAD
-  if valid_kv_name "$keyvault"; then
-    save_config_var "keyvault" "${system_config_information}"
-  else
-    printf -v val %-40.40s "$keyvault"
-    echo "#########################################################################################"
-    echo "#                                                                                       #"
-    echo -e "#       The provided keyvault is not valid:$boldred ${val} $resetformatting  #"
-    echo "#                                                                                       #"
-    echo "#########################################################################################"
-    echo "The provided keyvault is not valid " "${val}" >secret.err
-  fi
-
-  save_config_var "deployer_public_ip_address" "${system_config_information}"
-fi
-
-if [ "${deployment_system}" == sap_system ]; then
-  # re_run=0
-  # database_loadbalancer_public_ip_address=$(terraform -chdir="${terraform_module_directory}" output -no-color database_loadbalancer_ip | tr -d "\n"  | tr -d "("  | tr -d ")" | tr -d " ")
-  # database_loadbalancer_public_ip_address=$(echo ${database_loadbalancer_public_ip_address/tolist/})
-  # database_loadbalancer_public_ip_address=$(echo ${database_loadbalancer_public_ip_address/,]/]})
-  # echo "Database Load Balancer IP: $database_loadbalancer_public_ip_address"
-
-  # load_config_vars "${parameterfile_name}" "database_loadbalancer_ips"
-  # database_loadbalancer_ips=$(echo ${database_loadbalancer_ips} | xargs)
-
-  # if [[ "${database_loadbalancer_public_ip_address}" != "${database_loadbalancer_ips}" ]];
-  # then
-  #   database_loadbalancer_ips=${database_loadbalancer_public_ip_address}
-  #   if [ -n "${database_loadbalancer_ips}" ]; then
-  #       save_config_var "database_loadbalancer_ips" "${parameterfile_name}"
-  #       re_run=1
-  #   fi
-  # fi
-
-  # scs_loadbalancer_public_ip_address=$(terraform -chdir="${terraform_module_directory}" output -no-color scs_loadbalancer_ips | tr -d "\n"  | tr -d "("  | tr -d ")" | tr -d " ")
-  # scs_loadbalancer_public_ip_address=$(echo ${scs_loadbalancer_public_ip_address/tolist/})
-  # scs_loadbalancer_public_ip_address=$(echo ${scs_loadbalancer_public_ip_address/,]/]})
-  # echo "SCS Load Balancer IP: $scs_loadbalancer_public_ip_address"
-
-  # load_config_vars "${parameterfile_name}" "scs_server_loadbalancer_ips"
-  # scs_server_loadbalancer_ips=$(echo ${scs_server_loadbalancer_ips} | xargs)
-
-  # if [[ "${scs_loadbalancer_public_ip_address}" != "${scs_server_loadbalancer_ips}" ]];
-  # then
-  #   scs_server_loadbalancer_ips=${scs_loadbalancer_public_ip_address}
-  #   if [ -n "${scs_server_loadbalancer_ips}" ]; then
-  #       save_config_var "scs_server_loadbalancer_ips" "${parameterfile_name}"
-  #       re_run=1
-  #   fi
-  # fi
-
-  # if [ 1 == $re_run ] ; then
-  #     if [ 1 == $called_from_ado ] ; then
-  #         terraform -chdir="${terraform_module_directory}" apply -parallelism="${parallelism}" -no-color -compact-warnings $allParams  2>error.log
-  #     else
-  #         terraform -chdir="${terraform_module_directory}" apply -parallelism="${parallelism}" $allParams  2>error.log
-  #     fi
-  # fi
-
-=======
-  get_and_store_sa_details "${REMOTE_STATE_SA}" "${system_config_information}"
->>>>>>> 2225183c
-  rg_name=$(terraform -chdir="${terraform_module_directory}" output -no-color -raw created_resource_group_name | tr -d \")
-
-  echo ""
-  echo ""
-  echo "#########################################################################################"
-  echo "#                                                                                       #"
-  echo -e "#                        $cyan  Capturing telemetry  $resetformatting                                        #"
-  echo "#                                                                                       #"
-  echo "#########################################################################################"
-  echo ""
-  echo ""
-<<<<<<< HEAD
-  full_script_path="$(realpath "${BASH_SOURCE[0]}")"
-  script_directory="$(dirname "${full_script_path}")"
-  az deployment group create --resource-group ${rg_name} --name "SAP_${rg_name}" --subscription $ARM_SUBSCRIPTION_ID --template-file "${script_directory}/templates/empty-deployment.json" --output none
-
-fi
-
-if [ "${deployment_system}" == sap_landscape ]; then
-  save_config_vars "${system_config_information}" \
-    landscape_tfstate_key
-
-  rg_name=$(terraform -chdir="${terraform_module_directory}" output -no-color -raw created_resource_group_name | tr -d \")
-  echo ""
-  echo ""
-  echo "#########################################################################################"
-  echo "#                                                                                       #"
-  echo -e "#                        $cyan  Capturing telemetry  $resetformatting                                        #"
-  echo "#                                                                                       #"
-  echo "#########################################################################################"
-  echo ""
-  echo ""
-  full_script_path="$(realpath "${BASH_SOURCE[0]}")"
-  script_directory="$(dirname "${full_script_path}")"
-  az deployment group create --resource-group ${rg_name} --name "SAP-WORKLOAD-ZONE_${rg_name}" --template-file "${script_directory}/templates/empty-deployment.json" --output none
-fi
-
-if [ "${deployment_system}" == sap_library ]; then
-  REMOTE_STATE_SA=$(terraform -chdir="${terraform_module_directory}" output -no-color -raw remote_state_storage_account_name | tr -d \")
-  sapbits_storage_account_name=$(terraform -chdir="${terraform_module_directory}" output -no-color -raw sapbits_storage_account_name | tr -d \")
-  random_id_b64=$(terraform -chdir="${terraform_module_directory}" output -no-color -raw random_id_b64 | tr -d \")
-  temp=$(echo "${random_id_b64}" | grep -m1 "Warning")
-  if [ -z "${temp}" ]; then
-    temp=$(echo "${random_id_b64}" | grep "Backend reinitialization required")
-    if [ -z "${temp}" ]; then
-      save_config_var "library_random_id" "${random_id_b64}"
-      return_value=0
-    fi
-  fi
-
-  if [ 1 == $called_from_ado ]; then
-
-    if [ -n "${sapbits_storage_account_name}" ]; then
-      az_var=$(az pipelines variable-group variable list --group-id ${VARIABLE_GROUP_ID} --query "INSTALLATION_MEDIA_ACCOUNT.value")
-      if [ -z ${az_var} ]; then
-        az pipelines variable-group variable create --group-id ${VARIABLE_GROUP_ID} --name INSTALLATION_MEDIA_ACCOUNT --value "${sapbits_storage_account_name}" --output none --only-show-errors
-      else
-        az pipelines variable-group variable update --group-id ${VARIABLE_GROUP_ID} --name INSTALLATION_MEDIA_ACCOUNT --value "${sapbits_storage_account_name}" --output none --only-show-errors
-      fi
-    fi
-    if [ -n "${random_id_b64}" ]; then
-      az_var=$(az pipelines variable-group variable list --group-id ${VARIABLE_GROUP_ID} --query "LIBRARY_RANDOM_ID_SEED.value")
-      if [ -z ${az_var} ]; then
-        az pipelines variable-group variable create --group-id ${VARIABLE_GROUP_ID} --name LIBRARY_RANDOM_ID_SEED --value "${random_id_b64}" --output none --only-show-errors
-      else
-        az pipelines variable-group variable update --group-id ${VARIABLE_GROUP_ID} --name LIBRARY_RANDOM_ID_SEED --value "${random_id_b64}" --output none --only-show-errors
       fi
     fi
 
@@ -1827,9 +1474,6 @@
   echo ""
   echo ""
 
-=======
-
->>>>>>> 2225183c
   full_script_path="$(realpath "${BASH_SOURCE[0]}")"
   script_directory="$(dirname "${full_script_path}")"
   az deployment group create --resource-group ${rg_name} --name "SAP-LIBRARY_${rg_name}" --template-file "${script_directory}/templates/empty-deployment.json" --output none

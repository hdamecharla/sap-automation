#!/bin/bash

#colors for terminal
boldreduscore="\e[1;4;31m"
boldred="\e[1;31m"
cyan="\e[1;36m"
resetformatting="\e[0m"

#External helper functions
#. "$(dirname "${BASH_SOURCE[0]}")/deploy_utils.sh"
full_script_path="$(realpath "${BASH_SOURCE[0]}")"
script_directory="$(dirname "${full_script_path}")"

#call stack has full scriptname when using source
source "${script_directory}/deploy_utils.sh"

#helper files
source "${script_directory}/helpers/script_helpers.sh"

force=0

INPUT_ARGUMENTS=$(getopt -n installer -o p:t:o:d:l:s:ahif --longoptions type:,parameterfile:,storageaccountname:,deployer_tfstate_key:,landscape_tfstate_key:,state_subscription:,ado,auto-approve,force,help -- "$@")
VALID_ARGUMENTS=$?

if [ "$VALID_ARGUMENTS" != "0" ]; then
    showhelp
fi
called_from_ado=0
eval set -- "$INPUT_ARGUMENTS"
while :
do
    case "$1" in
        -t | --type)                               deployment_system="$2"           ; shift 2 ;;
        -p | --parameterfile)                      parameterfile="$2"               ; shift 2 ;;
        -o | --storageaccountname)                 REMOTE_STATE_SA="$2"             ; shift 2 ;;
        -s | --state_subscription)                 STATE_SUBSCRIPTION="$2"          ; shift 2 ;;
        -d | --deployer_tfstate_key)               deployer_tfstate_key="$2"        ; shift 2 ;;
        -l | --landscape_tfstate_key)              landscape_tfstate_key="$2"       ; shift 2 ;;
        -a | --ado)                                called_from_ado=1                ; shift ;;
        -f | --force)                              force=1                          ; shift ;;
        -i | --auto-approve)                       approve="--auto-approve"         ; shift ;;
        -h | --help)                               showhelp
        exit 3                           ; shift ;;
        --) shift; break ;;
    esac
done


tfstate_resource_id=""
tfstate_parameter=""

deployer_tfstate_key_parameter=""
landscape_tfstate_key_parameter=""
landscape_tfstate_key_exists=false

parameterfile_name=$(basename "${parameterfile}")
param_dirname=$(dirname "${parameterfile}")

if [ "${param_dirname}" != '.' ]; then
    echo ""
    echo "#########################################################################################"
    echo "#                                                                                       #"
    echo -e "#  $boldred Please run this command from the folder containing the parameter file $resetformatting              #"
    echo "#                                                                                       #"
    echo "#########################################################################################"
    exit 3
fi

if [ ! -f "${parameterfile}" ]
then
    printf -v val %-35.35s "$parameterfile"
    echo ""
    echo "#########################################################################################"
    echo "#                                                                                       #"
    echo -e "#                 $boldred  Parameter file does not exist: ${val} $resetformatting #"
    echo "#                                                                                       #"
    echo "#########################################################################################"

    echo "Parameter file does not exist: ${val}" > "${system_config_information}".err

    exit 2 #No such file or directory
fi

if [ -z "${deployment_system}" ]
then
    printf -v val %-40.40s "$deployment_system"
    echo "#########################################################################################"
    echo "#                                                                                       #"
    echo -e "#  $boldred Incorrect system deployment type specified: ${val}$resetformatting#"
    echo "#                                                                                       #"
    echo "#     Valid options are:                                                                #"
    echo "#       sap_deployer                                                                    #"
    echo "#       sap_library                                                                     #"
    echo "#       sap_landscape                                                                   #"
    echo "#       sap_system                                                                      #"
    echo "#                                                                                       #"
    echo "#########################################################################################"
    echo ""
    exit 64 #script usage wrong
fi

# Check that the exports ARM_SUBSCRIPTION_ID and SAP_AUTOMATION_REPO_PATH are defined
validate_exports
return_code=$?
if [ 0 != $return_code ]; then
    echo "Missing exports" > "${system_config_information}".err
    exit $return_code
fi

# Check that Terraform and Azure CLI is installed
validate_dependencies
return_code=$?
if [ 0 != $return_code ]; then
    echo "Missing software" > "${system_config_information}".err
    exit $return_code
fi

# Check that parameter files have environment and location defined
validate_key_parameters "$parameterfile_name"
return_code=$?
if [ 0 != $return_code ]; then
    echo "Missing parameters in $parameterfile_name" > "${system_config_information}".err
    exit $return_code
fi
region=$(echo "${region}" | tr "[:upper:]" "[:lower:]")
if valid_region_name "${region}" ; then
    # Convert the region to the correct code
    get_region_code ${region}
else
    echo "Invalid region: $region"
    exit 2
fi

key=$(echo "${parameterfile_name}" | cut -d. -f1)

network_logical_name=""

if [ "${deployment_system}" == sap_system ]
then
    load_config_vars "$parameterfile_name" "network_logical_name"
    network_logical_name=$(echo "${network_logical_name}" | tr "[:lower:]" "[:upper:]")

fi

#Persisting the parameters across executions

automation_config_directory=$CONFIG_REPO_PATH/.sap_deployment_automation/
generic_config_information="${automation_config_directory}"config
system_config_information="${automation_config_directory}""${environment}""${region_code}""${network_logical_name}"

echo "Configuration file: $system_config_information"
echo "Deployment region: $region"
echo "Deployment region code: $region_code"
if [ 1 == $called_from_ado ] ; then
    this_ip=$(curl -s ipinfo.io/ip) >/dev/null 2>&1
    export TF_VAR_Agent_IP=$this_ip
    echo "Agent IP: $this_ip"
fi

parallelism=10

#Provide a way to limit the number of parallell tasks for Terraform
if [[ -n "${TF_PARALLELLISM}" ]]; then
    parallelism=$TF_PARALLELLISM
fi

echo "Parallelism count $parallelism"

param_dirname=$(pwd)

init "${automation_config_directory}" "${generic_config_information}" "${system_config_information}"

var_file="${param_dirname}"/"${parameterfile}"

extra_vars=""

if [ -f terraform.tfvars ]; then
    extra_vars=" -var-file=${param_dirname}/terraform.tfvars "
fi

if [ "${deployment_system}" == sap_deployer ]
then
    deployer_tfstate_key=${key}.terraform.tfstate
fi

if [[ -z $REMOTE_STATE_SA ]];
then
    echo "Loading the State file information"
    load_config_vars "${system_config_information}" "REMOTE_STATE_SA"
    load_config_vars "${system_config_information}" "REMOTE_STATE_RG"
    load_config_vars "${system_config_information}" "tfstate_resource_id"
    load_config_vars "${system_config_information}" "STATE_SUBSCRIPTION"
else
    save_config_vars "${system_config_information}" REMOTE_STATE_SA
fi

echo "Terraform state file storage:" "${REMOTE_STATE_SA}"
echo "Terraform state subscription:" "${STATE_SUBSCRIPTION}"

deployer_tfstate_key_parameter=''

if [[ -z $deployer_tfstate_key ]];
then
    load_config_vars "${system_config_information}" "deployer_tfstate_key"
else
    echo "Deployer state file name:" "${deployer_tfstate_key}"
    save_config_vars "${system_config_information}" deployer_tfstate_key
fi

if [ "${deployment_system}" != sap_deployer ]
then
    if [ -z ${deployer_tfstate_key} ]; then
        if [ 1 != $called_from_ado ]; then
            read -p "Deployer terraform statefile name :" landscape_tfstate_key
            deployer_tfstate_key_parameter=" -var deployer_tfstate_key=${deployer_tfstate_key}"
            save_config_var "deployer_tfstate_key" "${system_config_information}"
        else
            echo ""
            echo "#########################################################################################"
            echo "#                                                                                       #"
            echo -e "#                          $boldreduscore!Deployer state file name is missing!$resetformatting                        #"
            echo "#                                                                                       #"
            echo "#########################################################################################"
            echo ""

            echo "Deployer terraform statefile name is missing" > "${system_config_information}".err
            unset TF_DATA_DIR
            exit 2
        fi
    else
        deployer_tfstate_key_parameter=" -var deployer_tfstate_key=${deployer_tfstate_key}"
    fi
fi

landscape_tfstate_key_parameter=''

if [[ -z $landscape_tfstate_key ]];
then
    load_config_vars "${system_config_information}" "landscape_tfstate_key"
else
    echo "Workload zone file name:" "${landscape_tfstate_key}"
    save_config_vars "${system_config_information}" landscape_tfstate_key
fi

if [ "${deployment_system}" == sap_system ]
then
    if [ -z ${landscape_tfstate_key} ]; then
        if [ 1 != $called_from_ado ]; then
            read -p "Workload terraform statefile name :" landscape_tfstate_key
            landscape_tfstate_key_parameter=" -var landscape_tfstate_key=${landscape_tfstate_key}"
            save_config_var "landscape_tfstate_key" "${system_config_information}"
        else
            echo ""
            echo "#########################################################################################"
            echo "#                                                                                       #"
            echo -e "#                     $boldred Workload zone terraform statefile name is missing $resetformatting               #"
            echo "#                                                                                       #"
            echo "#########################################################################################"
            echo ""

            echo "Workload zone terraform statefile name is missing" > "${system_config_information}".err

            unset TF_DATA_DIR
            exit 2
        fi
    else
        landscape_tfstate_key_parameter=" -var landscape_tfstate_key=${landscape_tfstate_key}"
    fi
fi

if [[ -z $STATE_SUBSCRIPTION ]];
then
    load_config_vars "${system_config_information}" "STATE_SUBSCRIPTION"
else
    echo "Saving the state subscription"
    if is_valid_guid "$STATE_SUBSCRIPTION" ; then
        save_config_var "STATE_SUBSCRIPTION" "${system_config_information}"
    else
        printf -v val %-40.40s "$STATE_SUBSCRIPTION"
        echo "#########################################################################################"
        echo "#                                                                                       #"
        echo -e "# The provided state_subscription is not valid:$boldred ${val}$resetformatting#"
        echo "#                                                                                       #"
        echo "#########################################################################################"
        echo "The provided subscription for Terraform remote state is not valid:${val}" > "${system_config_information}".err
        exit 65
    fi

fi

account_set=0

#setting the user environment variables
set_executing_user_environment_variables "none"

if [[ -n ${subscription} ]]; then
    if is_valid_guid "${subscription}" ; then
        echo "Valid subscription format"
    else
        printf -v val %-40.40s "$subscription"
        echo "#########################################################################################"
        echo "#                                                                                       #"
        echo -e "#   The provided subscription is not valid:$boldred ${val} $resetformatting#   "
        echo "#                                                                                       #"
        echo "#########################################################################################"
        echo "The provided subscription is not valid:${val}" > "${system_config_information}".err
        exit 65
    fi
    export ARM_SUBSCRIPTION_ID="${subscription}"
fi

if [[ -n $STATE_SUBSCRIPTION ]];
then
    echo ""
    echo "#########################################################################################"
    echo "#                                                                                       #"
    echo -e "#       $cyan Changing the subscription to: $STATE_SUBSCRIPTION $resetformatting            #"
    echo "#                                                                                       #"
    echo "#########################################################################################"
    echo ""
    az account set --sub "${STATE_SUBSCRIPTION}"
fi

load_config_vars "${system_config_information}" "STATE_SUBSCRIPTION"
load_config_vars "${system_config_information}" "REMOTE_STATE_RG"
load_config_vars "${system_config_information}" "tfstate_resource_id"

if [[ -z ${REMOTE_STATE_SA} ]]; then
    if [ 1 != $called_from_ado ]; then
        read -p "Terraform state storage account name:"  REMOTE_STATE_SA

        get_and_store_sa_details "${REMOTE_STATE_SA}" "${system_config_information}"
        load_config_vars "${system_config_information}" "STATE_SUBSCRIPTION"
        load_config_vars "${system_config_information}" "REMOTE_STATE_RG"
        load_config_vars "${system_config_information}" "tfstate_resource_id"
    fi
fi

echo "Terraform state storage " "${REMOTE_STATE_SA}"

if [ -z ${REMOTE_STATE_SA} ]; then
    option="REMOTE_STATE_SA"
    missing
    exit 1
fi

if [[ -z ${REMOTE_STATE_RG} ]]; then
    get_and_store_sa_details "${REMOTE_STATE_SA}" "${system_config_information}"
    load_config_vars "${system_config_information}" "STATE_SUBSCRIPTION"
    load_config_vars "${system_config_information}" "REMOTE_STATE_RG"
    load_config_vars "${system_config_information}" "tfstate_resource_id"
fi

if [[ -z ${tfstate_resource_id} ]]; then
    get_and_store_sa_details "${REMOTE_STATE_SA}" "${system_config_information}"
    load_config_vars "${system_config_information}" "STATE_SUBSCRIPTION"
    load_config_vars "${system_config_information}" "REMOTE_STATE_RG"
    load_config_vars "${system_config_information}" "tfstate_resource_id"

fi

if [ "${deployment_system}" != sap_deployer ]
then
    tfstate_parameter=" -var tfstate_resource_id=${tfstate_resource_id}"
else
    tfstate_parameter=" "
fi

terraform_module_directory="$SAP_AUTOMATION_REPO_PATH"/deploy/terraform/run/"${deployment_system}"/
export TF_DATA_DIR="${param_dirname}/.terraform"
cd ${param_dirname}

if [ ! -d "${terraform_module_directory}" ]
then
    printf -v val %-40.40s "$deployment_system"
    echo "#########################################################################################"
    echo "#                                                                                       #"
    echo -e "#   $boldred Incorrect system deployment type specified: ${val}$resetformatting#"
    echo "#                                                                                       #"
    echo "#     Valid options are:                                                                #"
    echo "#       sap_deployer                                                                    #"
    echo "#       sap_library                                                                     #"
    echo "#       sap_landscape                                                                   #"
    echo "#       sap_system                                                                      #"
    echo "#                                                                                       #"
    echo "#########################################################################################"
    echo ""
    exit 1
fi

ok_to_proceed=false

echo "Terraform state subscription_id      = ${STATE_SUBSCRIPTION}"
echo "Terraform state resource group name  = ${REMOTE_STATE_RG}"
echo "Terraform state storage account name = ${REMOTE_STATE_SA}"

# This is used to tell Terraform if this is a new deployment or an update
deployment_parameter=""
# This is used to tell Terraform the version information from the state file
version_parameter=""

export TF_DATA_DIR="${param_dirname}/.terraform"

check_output=0
if [ -f terraform.tfstate ]; then

  if [ "${deployment_system}" == sap_deployer ]
  then
    echo "Reinitializing deployer in case of on a new deployer"
    terraform_module_directory="${SAP_AUTOMATION_REPO_PATH}"/deploy/terraform/bootstrap/"${deployment_system}"/
    terraform -chdir="${terraform_module_directory}" init  -backend-config "path=${param_dirname}/terraform.tfstate" -reconfigure

  fi

  if [ "${deployment_system}" == sap_library ]
  then
    echo "Reinitializing library in case of on a new deployer"
    terraform_module_directory="${SAP_AUTOMATION_REPO_PATH}"/deploy/terraform/bootstrap/"${deployment_system}"/

    terraform -chdir="${terraform_module_directory}" init -backend-config "path=${param_dirname}/terraform.tfstate" -reconfigure
  fi

fi

terraform_module_directory="${SAP_AUTOMATION_REPO_PATH}"/deploy/terraform/run/"${deployment_system}"/
export TF_DATA_DIR="${param_dirname}/.terraform"

if [ ! -d ./.terraform/ ];
then
    echo "New deployment"
    deployment_parameter=" -var deployment=new "

    terraform -chdir="${terraform_module_directory}" init -upgrade=true     \
    --backend-config "subscription_id=${STATE_SUBSCRIPTION}"                \
    --backend-config "resource_group_name=${REMOTE_STATE_RG}"               \
    --backend-config "storage_account_name=${REMOTE_STATE_SA}"              \
    --backend-config "container_name=tfstate"                               \
    --backend-config "key=${key}.terraform.tfstate"
    return_value=$?

else

    temp=$(grep "\"type\": \"local\"" .terraform/terraform.tfstate)
    if [ -n "${temp}" ]
    then
        terraform -chdir="${terraform_module_directory}" init -upgrade=true -force-copy \
        --backend-config "subscription_id=${STATE_SUBSCRIPTION}"                        \
        --backend-config "resource_group_name=${REMOTE_STATE_RG}"                       \
        --backend-config "storage_account_name=${REMOTE_STATE_SA}"                      \
        --backend-config "container_name=tfstate"                                       \
        --backend-config "key=${key}.terraform.tfstate"
        return_value=$?

    else
        echo ""
        echo "#########################################################################################"
        echo "#                                                                                       #"
        echo -e "#            $cyan The system has already been deployed and the statefile is in Azure $resetformatting       #"
        echo "#                                                                                       #"
        echo "#########################################################################################"
        echo ""

        check_output=1
        terraform -chdir="${terraform_module_directory}" init -upgrade=true -reconfigure  \
        --backend-config "subscription_id=${STATE_SUBSCRIPTION}" \
        --backend-config "resource_group_name=${REMOTE_STATE_RG}" \
        --backend-config "storage_account_name=${REMOTE_STATE_SA}" \
        --backend-config "container_name=tfstate" \
        --backend-config "key=${key}.terraform.tfstate"
        return_value=$?

    fi
fi
if [ 0 != $return_value ]
then
    echo "#########################################################################################"
    echo "#                                                                                       #"
    echo -e "#                            $boldreduscore!!! Error when Initializing !!!$resetformatting                            #"
    echo "#                                                                                       #"
    echo "#########################################################################################"
    echo ""
    echo "Error when initializing Terraform" > "${system_config_information}".err
    exit $return_value
fi
if [ 1 == $check_output ]
then
    outputs=$(terraform -chdir="${terraform_module_directory}" output )
    if echo "${outputs}" | grep "No outputs"; then
        ok_to_proceed=true
        echo "#########################################################################################"
        echo "#                                                                                       #"
        echo -e "#                                 $cyan  New deployment $resetformatting                                      #"
        echo "#                                                                                       #"
        echo "#########################################################################################"

        deployment_parameter=" -var deployment=new "

    else
        echo ""
        echo "#########################################################################################"
        echo "#                                                                                       #"
        echo -e "#                          $cyan Existing deployment was detected$resetformatting                            #"
        echo "#                                                                                       #"
        echo "#########################################################################################"
        echo ""
        # allParams=$(printf " -var-file=%s %s %s %s %s %s %s" "${var_file}" "${extra_vars}" "${tfstate_parameter}" "${landscape_tfstate_key_parameter}" "${deployer_tfstate_key_parameter}" "${deployment_parameter}" "${version_parameter}" )
        # terraform -chdir="${terraform_module_directory}" refresh $allParams

        deployment_parameter=" "

        deployed_using_version=$(terraform -chdir="${terraform_module_directory}" output -no-color -raw automation_version | tr -d \")

        if [ -z "${deployed_using_version}" ]; then
            echo ""
            echo "#########################################################################################"
            echo "#                                                                                       #"
            echo -e "#   $boldred The environment was deployed using an older version of the Terrafrom templates$resetformatting     #"
            echo "#                                                                                       #"
            echo "#                               !!! Risk for Data loss !!!                              #"
            echo "#                                                                                       #"
            echo "#        Please inspect the output of Terraform plan carefully before proceeding        #"
            echo "#                                                                                       #"
            echo "#########################################################################################"

            if [ 1 == $called_from_ado ] ; then
                unset TF_DATA_DIR
                exit 1
            fi
            read -p "Do you want to continue Y/N?"  ans
            answer=${ans^^}
            if [ $answer == 'Y' ]; then
                ok_to_proceed=true
            else
                unset TF_DATA_DIR
                exit 1
            fi
        else
            version_parameter=" -var terraform_template_version=${deployed_using_version} "

            printf -v val %-.20s "$deployed_using_version"
            echo ""
            echo "#########################################################################################"
            echo "#                                                                                       #"
            echo -e "#              $cyan Deployed using the Terraform templates version: $val $resetformatting                #"
            echo "#                                                                                       #"
            echo "#########################################################################################"
            echo ""
            #Add version logic here
        fi
    fi
fi

echo ""
echo "#########################################################################################"
echo "#                                                                                       #"
echo -e "#                            $cyan Running Terraform plan $resetformatting                                   #"
echo "#                                                                                       #"
echo "#########################################################################################"
echo ""

if [ -f plan_output.log ]
then
    rm plan_output.log
fi

allParams=$(printf " -var-file=%s %s %s %s %s %s %s" "${var_file}" "${extra_vars}" "${tfstate_parameter}" "${landscape_tfstate_key_parameter}" "${deployer_tfstate_key_parameter}" "${deployment_parameter}" "${version_parameter}" )

terraform -chdir="$terraform_module_directory" plan -no-color -detailed-exitcode $allParams | tee -a plan_output.log
return_value=$?
if [ 1 == $return_value ]
then
    echo ""
    echo "#########################################################################################"
    echo "#                                                                                       #"
    echo -e "#                             $boldreduscore Errors during the plan phase $resetformatting                              #"
    echo "#                                                                                       #"
    echo "#########################################################################################"
    echo ""
    echo "Error when running Terraform plan" > "${system_config_information}".err

    unset TF_DATA_DIR
    exit $return_value
fi

if [ 0 == $return_value ] ; then

    if [ "${deployment_system}" == sap_deployer ]
    then

        deployer_public_ip_address=$(terraform -chdir="${terraform_module_directory}" output deployer_public_ip_address | tr -d \")
        save_config_var "deployer_public_ip_address" "${system_config_information}"

        keyvault=$(terraform -chdir="${terraform_module_directory}"  output -no-color -raw deployer_kv_user_name | tr -d \")
        save_config_var "keyvault" "${system_config_information}"
        if [ 1 == $called_from_ado ] ; then

            if [[ "${TF_VAR_use_webapp}" == "true" && $IS_PIPELINE_DEPLOYMENT = "true" ]]; then
                webapp_url_base=$(terraform -chdir="${terraform_module_directory}" output -no-color -raw webapp_url_base | tr -d \")

                if [ -n "${webapp_url_base}" ] ; then
                  az_var=$(az pipelines variable-group variable list --group-id ${VARIABLE_GROUP_ID} --query "WEBAPP_URL_BASE.value")
                  if [ -z ${az_var} ]; then
                      az pipelines variable-group variable create --group-id ${VARIABLE_GROUP_ID} --name WEBAPP_URL_BASE --value $webapp_url_base --output none --only-show-errors
                  else
                      az pipelines variable-group variable update --group-id ${VARIABLE_GROUP_ID} --name WEBAPP_URL_BASE --value $webapp_url_base --output none --only-show-errors
                  fi
                fi

                webapp_id=$(terraform -chdir="${terraform_module_directory}" output -no-color -raw webapp_id | tr -d \")
                if [ -n "${webapp_id}" ] ; then
                  az_var=$(az pipelines variable-group variable list --group-id ${VARIABLE_GROUP_ID} --query "WEBAPP_ID.value")
                  if [ -z ${az_var} ]; then
                      az pipelines variable-group variable create --group-id ${VARIABLE_GROUP_ID} --name WEBAPP_ID --value $webapp_id --output none --only-show-errors
                  else
                      az pipelines variable-group variable update --group-id ${VARIABLE_GROUP_ID} --name WEBAPP_ID --value $webapp_id --output none --only-show-errors
                  fi
                fi
<<<<<<< HEAD
=======
                fi
>>>>>>> c6018f56

        fi


    fi

    if [ "${deployment_system}" == sap_landscape ]
    then
        if [ $landscape_tfstate_key_exists == false ]
        then
            save_config_vars "${system_config_information}" \
            landscape_tfstate_key
        fi
    fi

    if [ "${deployment_system}" == sap_library ]
    then
      if [ "$deployment_parameter" == " " ]
        then  # This is not a new deployment. Reusing variable previously declared in the shell script above.
          tfstate_resource_id=$(terraform -chdir="${terraform_module_directory}" output tfstate_resource_id| tr -d \")
          STATE_SUBSCRIPTION=$(echo "$tfstate_resource_id" | cut -d/ -f3 | tr -d \" | xargs)

          az account set --sub "${STATE_SUBSCRIPTION}"

          REMOTE_STATE_SA=$(terraform -chdir="${terraform_module_directory}" output -no-color -raw remote_state_storage_account_name| tr -d \")

          get_and_store_sa_details "${REMOTE_STATE_SA}" "${system_config_information}"
      fi
    fi

    ok_to_proceed=true

fi

fatal_errors=0
# HANA VM
test=$(grep vm_dbnode plan_output.log | grep -m1 replaced)
if [ -n "${test}" ] ; then
    echo ""
    echo "#########################################################################################"
    echo "#                                                                                       #"
    echo -e "#                               $boldreduscore!!! Risk for Data loss !!!$resetformatting                              #"
    echo "#                                                                                       #"
    echo "#                          Database server(s) will be replaced                          #"
    echo "#                                                                                       #"
    echo "#########################################################################################"
    echo ""
    echo ""
    echo "##vso[task.logissue type=error]${test}"
    fatal_errors=1
fi
# HANA VM disks
test=$(grep azurerm_managed_disk.data_disk plan_output.log | grep  -m1 replaced)
if [ -n "${test}" ] ; then
    echo ""
    echo "#########################################################################################"
    echo "#                                                                                       #"
    echo -e "#                               $boldreduscore!!! Risk for Data loss !!!$resetformatting                              #"
    echo "#                                                                                       #"
    echo "#                        Database server disks will be replaced                         #"
    echo "#                                                                                       #"
    echo "#########################################################################################"
    echo ""
    echo ""
    fatal_errors=1
fi

# AnyDB server
test=$(grep dbserver plan_output.log | grep -m1 replaced)
if [ -n "${test}" ] ; then
    echo ""
    echo "#########################################################################################"
    echo "#                                                                                       #"
    echo -e "#                               $boldreduscore!!! Risk for Data loss !!!$resetformatting                              #"
    echo "#                                                                                       #"
    echo "#                          Database server(s) will be replaced                          #"
    echo "#                                                                                       #"
    echo "#########################################################################################"
    echo ""
    echo ""
    echo "##vso[task.logissue type=error]${test}"
    fatal_errors=1
fi
# AnyDB disks
test=$(grep azurerm_managed_disk.disks plan_output.log | grep -m1 replaced)
if [ -n "${test}" ] ; then
    echo ""
    echo "#########################################################################################"
    echo "#                                                                                       #"
    echo -e "#                               $boldreduscore!!! Risk for Data loss !!!$resetformatting                              #"
    echo "#                                                                                       #"
    echo "#                        Database server disks will be replaced                         #"
    echo "#                                                                                       #"
    echo "#########################################################################################"
    echo ""
    echo ""
    echo "##vso[task.logissue type=error]${test}"
    fatal_errors=1
fi

# App server
test=$(grep virtual_machine.app plan_output.log | grep -m1 replaced)
if [ -n "${test}" ] ; then
    echo ""
    echo "#########################################################################################"
    echo "#                                                                                       #"
    echo -e "#                               $boldreduscore!!! Risk for Data loss !!!$resetformatting                              #"
    echo "#                                                                                       #"
    echo "#                          Application server will be replaced                          #"
    echo "#                                                                                       #"
    echo "#########################################################################################"
    echo ""
    echo ""
    echo "##vso[task.logissue type=error]${test}"
    fatal_errors=1
fi
# App server disks
test=$(grep azurerm_managed_disk.app plan_output.log | grep -m1 replaced)
if [ -n "${test}" ] ; then
    echo ""
    echo "#########################################################################################"
    echo "#                                                                                       #"
    echo -e "#                               $boldreduscore!!! Risk for Data loss !!!$resetformatting                              #"
    echo "#                                                                                       #"
    echo "#                      Application server disks will be replaced                        #"
    echo "#                                                                                       #"
    echo "#########################################################################################"
    echo ""
    echo ""
    echo "##vso[task.logissue type=error]${test}"
    fatal_errors=1
fi

# SCS server
test=$(grep virtual_machine.scs plan_output.log | grep -m1 replaced)
if [ -n "${test}" ] ; then
    echo ""
    echo "#########################################################################################"
    echo "#                                                                                       #"
    echo -e "#                               $boldreduscore!!! Risk for Data loss !!!$resetformatting                              #"
    echo "#                                                                                       #"
    echo "#                        SCS server(s) disks will be replaced                           #"
    echo "#                                                                                       #"
    echo "#########################################################################################"
    echo ""
    echo ""
    echo "##vso[task.logissue type=error]${test}"
    fatal_errors=1
fi

# SCS server disks
test=$(grep azurerm_managed_disk.scs plan_output.log | grep -m1 replaced)
if [ -n "${test}" ] ; then
    echo ""
    echo "#########################################################################################"
    echo "#                                                                                       #"
    echo -e "#                               $boldreduscore!!! Risk for Data loss !!!$resetformatting                              #"
    echo "#                                                                                       #"
    echo "#                          SCS server disks will be replaced                            #"
    echo "#                                                                                       #"
    echo "#########################################################################################"
    echo ""
    echo ""
    echo "##vso[task.logissue type=error]${test}"
    fatal_errors=1
fi

# Web server
test=$(grep virtual_machine.web plan_output.log | grep -m1 replaced)
if [ -n "${test}" ] ; then
    echo ""
    echo "#########################################################################################"
    echo "#                                                                                       #"
    echo -e "#                               $boldreduscore!!! Risk for Data loss !!!$resetformatting                              #"
    echo "#                                                                                       #"
    echo "#                         Web Dispatcher server(s) will be replaced                     #"
    echo "#                                                                                       #"
    echo "#########################################################################################"
    echo ""
    echo ""
    echo "##vso[task.logissue type=error]${test}"
    fatal_errors=1
fi
# Web dispatcher server disks
test=$(grep azurerm_managed_disk.web plan_output.log | grep -m1 "must be replaced")
if [ -n "${test}" ] ; then
    echo ""
    echo "#########################################################################################"
    echo "#                                                                                       #"
    echo -e "#                               $boldreduscore!!! Risk for Data loss !!!$resetformatting                              #"
    echo "#                                                                                       #"
    echo "#                       Web Dispatcher server disks will be replaced                    #"
    echo "#                                                                                       #"
    echo "#########################################################################################"
    echo ""

    echo ""
    echo "##vso[task.logissue type=error]${test}"
    fatal_errors=1
fi

ok_to_proceed=1

if [ $fatal_errors == 1 ] ; then
    ok_to_proceed=0
    echo ""
    echo "#########################################################################################"
    echo "#                                                                                       #"
    echo -e "#                               $boldreduscore!!! Risk for Data loss !!!$resetformatting                              #"
    echo "#                                                                                       #"
    echo "#        Please inspect the output of Terraform plan carefully before proceeding        #"
    echo "#                                                                                       #"
    echo "#########################################################################################"
    echo ""
    if [ 1 == "$called_from_ado" ]; then
        unset TF_DATA_DIR
        echo "Risk for data loss, Please inspect the output of Terraform plan carefully. Run manually from deployer" > "${system_config_information}".err
        echo ##vso[task.logissue type=error]Risk for data loss, Please inspect the output of Terraform plan carefully. Run manually from deployer
        exit 1
    fi

    if [ 1 == $force ]; then
        ok_to_proceed=1
    else
        read -p "Do you want to continue with the deployment Y/N?"  ans
        answer=${ans^^}
        if [ $answer == 'Y' ]; then
            ok_to_proceed=true
        else
            unset TF_DATA_DIR
            exit 1
        fi
    fi

fi

rerun_apply=0
if [ 1 == $ok_to_proceed ]; then

    if [ -f error.log ]
    then
        rm error.log
    fi
    if [ -f plan_output.log ]
    then
        rm plan_output.log
    fi

    echo ""
    echo "#########################################################################################"
    echo "#                                                                                       #"
    echo -e "#                            $cyan Running Terraform apply$resetformatting                                   #"
    echo "#                                                                                       #"
    echo "#########################################################################################"
    echo ""

    allParams=$(printf " -var-file=%s %s %s %s %s %s %s %s " "${var_file}" "${extra_vars}" "${tfstate_parameter}" "${landscape_tfstate_key_parameter}" "${deployer_tfstate_key_parameter}" "${deployment_parameter}" "${version_parameter}"  "${approve}" )

    if [ 1 == $called_from_ado ] ; then
        terraform -chdir="${terraform_module_directory}" apply -parallelism="${parallelism}" -no-color -compact-warnings -json $allParams | tee -a apply_output.json
    else
        terraform -chdir="${terraform_module_directory}" apply -parallelism="${parallelism}" -json $allParams | tee -a  apply_output.json
    fi
    return_value=$?

    if [ -f apply_output.json ]
    then
        errors_occurred=$(jq 'select(."@level" == "error") | length' apply_output.json)

        if [[ -n $errors_occurred ]]
        then
            echo ""
            echo "#########################################################################################"
            echo "#                                                                                       #"
            echo -e "#                          $boldreduscore!Errors during the apply phase!$resetformatting                              #"

            return_value=2
            all_errors=$(jq 'select(."@level" == "error") | {summary: .diagnostic.summary, detail: .diagnostic.detail}' apply_output.json)
            if [[ -n ${all_errors} ]]
                then
                readarray -t errors_strings < <(echo ${all_errors} | jq -c '.' )
                for errors_string in "${errors_strings[@]}"; do
                    string_to_report=$(jq -c -r '.detail '  <<< "$errors_string" )
                    if [[ -z ${string_to_report} ]]
                    then
                        string_to_report=$(jq -c -r '.summary '  <<< "$errors_string" )
                    fi
                    report=$(echo $string_to_report | grep -m1 "Message=" "${var_file}" | cut -d'=' -f2-  | tr -d ' ' | tr -d '"')
                    if [[ -n ${report} ]] ; then
                        echo -e "#                          $boldreduscore  $report $resetformatting"
                        if [ 1 == $called_from_ado ] ; then
                            echo "##vso[task.logissue type=error]${report}"
                        fi
                    else
                        echo -e "#                          $boldreduscore  $string_to_report $resetformatting"
                        if [ 1 == $called_from_ado ] ; then
                            echo "##vso[task.logissue type=error]${string_to_report}"
                        fi
                    fi
                    echo -e "#                          $boldreduscore  $string_to_report $resetformatting"

                done
            fi
            echo "#                                                                                       #"
            echo "#########################################################################################"
            echo ""

            # Check for resource that can be imported
            existing=$(jq 'select(."@level" == "error") | {address: .diagnostic.address, summary: .diagnostic.summary}  | select(.summary | startswith("A resource with the ID"))' apply_output.json)
            if [[ -n ${existing} ]]
            then

                readarray -t existing_resources < <(echo ${existing} | jq -c '.' )
                for item in "${existing_resources[@]}"; do
                    moduleID=$(jq -c -r '.address '  <<< "$item")
                    resourceID=$(jq -c -r '.summary' <<< "$item" | awk -F'\"' '{print $2}')
                    echo "Trying to import" $resourceID "into" $moduleID
                    allParamsforImport=$(printf " -var-file=%s %s %s %s %s %s %s " "${var_file}" "${extra_vars}" "${tfstate_parameter}" "${landscape_tfstate_key_parameter}" "${deployer_tfstate_key_parameter}" "${deployment_parameter}" "${version_parameter} " )
                    echo terraform -chdir="${terraform_module_directory}" import -allow-missing-config  $allParamsforImport $moduleID $resourceID
                    terraform -chdir="${terraform_module_directory}" import -allow-missing-config  $allParamsforImport $moduleID $resourceID
                done
                rerun_apply=1
            fi
            retryable=$(jq 'select(."@level" == "error") | {summary: .diagnostic.summary}  | select(.summary | startswith("Code=\"RetryableError\""))' apply_output.json)
            if [[ -n ${retryable} ]]
            then
              rerun_apply=1
            fi

        fi

    fi

    if [ -f apply_output.json ]
    then
        rm apply_output.json
    fi

    if [ $rerun_apply == 1 ] ; then
        echo ""
        echo ""
        echo "#########################################################################################"
        echo "#                                                                                       #"
        echo -e "#                          $cyan Re running Terraform apply$resetformatting                                  #"
        echo "#                                                                                       #"
        echo "#########################################################################################"
        echo ""
        echo ""
        if [ 1 == $called_from_ado ] ; then
            terraform -chdir="${terraform_module_directory}" apply -parallelism="${parallelism}" -compact-warnings $allParams
        else
            terraform -chdir="${terraform_module_directory}" apply -parallelism="${parallelism}" $allParams
        fi
        return_value=$?
    fi

    if [ 0 != $return_value ] ; then
        echo ""
        echo "#########################################################################################"
        echo "#                                                                                       #"
        echo -e "#                          $boldreduscore!Errors during the apply phase!$resetformatting                              #"
        echo "#                                                                                       #"
        echo "#########################################################################################"
        echo ""
        unset TF_DATA_DIR
        exit $return_value
    fi

fi

if [ "${deployment_system}" == sap_deployer ]
then
    deployer_public_ip_address=$(terraform -chdir="${terraform_module_directory}" output -no-color -raw deployer_public_ip_address | tr -d \")
    keyvault=$(terraform -chdir="${terraform_module_directory}"  output -no-color -raw deployer_kv_user_name | tr -d \")

    created_resource_group_name=$(terraform -chdir="${terraform_module_directory}"  output -no-color -raw created_resource_group_name | tr -d \")

    az deployment group create --resource-group ${created_resource_group_name} --name "ControlPlane_Deployer_${created_resource_group_name}" --template-file "${script_directory}/templates/empty-deployment.json" --output none
    if [ 1 == $called_from_ado ] ; then

        if [ -n "${created_resource_group_name}" ] ; then
            az_var=$(az pipelines variable-group variable list --group-id ${VARIABLE_GROUP_ID} --query "WEBAPP_RESOURCE_GROUP.value")
            if [ -z ${az_var} ]; then
                az pipelines variable-group variable create --group-id ${VARIABLE_GROUP_ID} --name WEBAPP_RESOURCE_GROUP --value $created_resource_group_name --output none --only-show-errors
            else
                az pipelines variable-group variable update --group-id ${VARIABLE_GROUP_ID} --name WEBAPP_RESOURCE_GROUP --value $created_resource_group_name --output none --only-show-errors
            fi
        fi

        if [[ "${TF_VAR_use_webapp}" == "true" && $IS_PIPELINE_DEPLOYMENT = "true" ]]; then
            webapp_url_base=$(terraform -chdir="${terraform_module_directory}" output -no-color -raw webapp_url_base | tr -d \")
            if [ -n "${webapp_url_base}" ] ; then
            az_var=$(az pipelines variable-group variable list --group-id ${VARIABLE_GROUP_ID} --query "WEBAPP_URL_BASE.value")
            if [ -z ${az_var} ]; then
                az pipelines variable-group variable create --group-id ${VARIABLE_GROUP_ID} --name WEBAPP_URL_BASE --value $webapp_url_base --output none --only-show-errors
            else
                az pipelines variable-group variable update --group-id ${VARIABLE_GROUP_ID} --name WEBAPP_URL_BASE --value $webapp_url_base --output none --only-show-errors
            fi
            fi

            webapp_identity=$(terraform -chdir="${terraform_module_directory}" output -no-color -raw webapp_identity | tr -d \")
            if [ -n "${webapp_identity}" ] ; then
            az_var=$(az pipelines variable-group variable list --group-id ${VARIABLE_GROUP_ID} --query "WEBAPP_IDENTITY.value")
            if [ -z ${az_var} ]; then
                az pipelines variable-group variable create --group-id ${VARIABLE_GROUP_ID} --name WEBAPP_IDENTITY --value $webapp_identity --output none --only-show-errors
            else
                az pipelines variable-group variable update --group-id ${VARIABLE_GROUP_ID} --name WEBAPP_IDENTITY --value $webapp_identity --output none --only-show-errors
            fi
            fi

            webapp_id=$(terraform -chdir="${terraform_module_directory}" output -no-color -raw webapp_id | tr -d \")
            if [ -n "${webapp_id}" ] ; then
            az_var=$(az pipelines variable-group variable list --group-id ${VARIABLE_GROUP_ID} --query "WEBAPP_ID.value")
            if [ -z ${az_var} ]; then
                az pipelines variable-group variable create --group-id ${VARIABLE_GROUP_ID} --name WEBAPP_ID --value $webapp_id --output none --only-show-errors
            else
                az pipelines variable-group variable update --group-id ${VARIABLE_GROUP_ID} --name WEBAPP_ID --value $webapp_id --output none --only-show-errors
            fi
            fi
        fi

    fi
    deployer_extension_ids=$(terraform -chdir="${terraform_module_directory}"  output -no-color -json deployer_extension_ids | jq -r '.[]')

    if [[ -n ${deployer_extension_ids} ]]
    then
        az resource delete --ids ${deployer_extension_ids}
    fi

    save_config_var "keyvault" "${system_config_information}"
    save_config_var "deployer_public_ip_address" "${system_config_information}"
fi

if [ "${deployment_system}" == sap_system ]
then
    # re_run=0
    # database_loadbalancer_public_ip_address=$(terraform -chdir="${terraform_module_directory}" output -no-color database_loadbalancer_ip | tr -d "\n"  | tr -d "("  | tr -d ")" | tr -d " ")
    # database_loadbalancer_public_ip_address=$(echo ${database_loadbalancer_public_ip_address/tolist/})
    # database_loadbalancer_public_ip_address=$(echo ${database_loadbalancer_public_ip_address/,]/]})
    # echo "Database Load Balancer IP: $database_loadbalancer_public_ip_address"

    # load_config_vars "${parameterfile_name}" "database_loadbalancer_ips"
    # database_loadbalancer_ips=$(echo ${database_loadbalancer_ips} | xargs)

    # if [[ "${database_loadbalancer_public_ip_address}" != "${database_loadbalancer_ips}" ]];
    # then
    #   database_loadbalancer_ips=${database_loadbalancer_public_ip_address}
    #   if [ -n "${database_loadbalancer_ips}" ]; then
    #       save_config_var "database_loadbalancer_ips" "${parameterfile_name}"
    #       re_run=1
    #   fi
    # fi

    # scs_loadbalancer_public_ip_address=$(terraform -chdir="${terraform_module_directory}" output -no-color scs_loadbalancer_ips | tr -d "\n"  | tr -d "("  | tr -d ")" | tr -d " ")
    # scs_loadbalancer_public_ip_address=$(echo ${scs_loadbalancer_public_ip_address/tolist/})
    # scs_loadbalancer_public_ip_address=$(echo ${scs_loadbalancer_public_ip_address/,]/]})
    # echo "SCS Load Balancer IP: $scs_loadbalancer_public_ip_address"

    # load_config_vars "${parameterfile_name}" "scs_server_loadbalancer_ips"
    # scs_server_loadbalancer_ips=$(echo ${scs_server_loadbalancer_ips} | xargs)

    # if [[ "${scs_loadbalancer_public_ip_address}" != "${scs_server_loadbalancer_ips}" ]];
    # then
    #   scs_server_loadbalancer_ips=${scs_loadbalancer_public_ip_address}
    #   if [ -n "${scs_server_loadbalancer_ips}" ]; then
    #       save_config_var "scs_server_loadbalancer_ips" "${parameterfile_name}"
    #       re_run=1
    #   fi
    # fi

    # if [ 1 == $re_run ] ; then
    #     if [ 1 == $called_from_ado ] ; then
    #         terraform -chdir="${terraform_module_directory}" apply -parallelism="${parallelism}" -no-color -compact-warnings $allParams  2>error.log
    #     else
    #         terraform -chdir="${terraform_module_directory}" apply -parallelism="${parallelism}" $allParams  2>error.log
    #     fi
    # fi

    rg_name=$(terraform -chdir="${terraform_module_directory}"  output -no-color -raw created_resource_group_name | tr -d \")

    az deployment group create --resource-group ${rg_name} --name "SAP_${rg_name}" --subscription  $ARM_SUBSCRIPTION_ID --template-file "${script_directory}/templates/empty-deployment.json"  --output none

fi


if [ "${deployment_system}" == sap_landscape ]
then
    save_config_vars "${system_config_information}" \
    landscape_tfstate_key

    rg_name=$(terraform -chdir="${terraform_module_directory}"  output -no-color -raw created_resource_group_name | tr -d \")
    az deployment group create --resource-group ${rg_name} --name "SAP-WORKLOAD-ZONE_${rg_name}" --template-file "${script_directory}/templates/empty-deployment.json" --output none
fi

if [ "${deployment_system}" == sap_library ]
then
    REMOTE_STATE_SA=$(terraform -chdir="${terraform_module_directory}" output remote_state_storage_account_name| tr -d \")
    sapbits_storage_account_name=$(terraform -chdir="${terraform_module_directory}"  output -no-color -raw sapbits_storage_account_name | tr -d \")
    if [ 1 == $called_from_ado ] ; then

        if [ -n "${sapbits_storage_account_name}" ] ; then
            az_var=$(az pipelines variable-group variable list --group-id ${VARIABLE_GROUP_ID} --query "INSTALLATION_MEDIA_ACCOUNT.value")
            if [ -z ${az_var} ]; then
                az pipelines variable-group variable create --group-id ${VARIABLE_GROUP_ID} --name INSTALLATION_MEDIA_ACCOUNT --value "${sapbits_storage_account_name}" --output none --only-show-errors
            else
                az pipelines variable-group variable update --group-id ${VARIABLE_GROUP_ID} --name INSTALLATION_MEDIA_ACCOUNT --value "${sapbits_storage_account_name}" --output none --only-show-errors
            fi
        fi
    fi

    get_and_store_sa_details "${REMOTE_STATE_SA}" "${system_config_information}"
    rg_name=$(terraform -chdir="${terraform_module_directory}"  output -no-color -raw created_resource_group_name | tr -d \")

    az deployment group create --resource-group ${rg_name} --name "SAP-LIBRARY_${rg_name}" --template-file "${script_directory}/templates/empty-deployment.json" --output none

fi

if [ -f "${system_config_information}".err ]; then
   cat "${system_config_information}".err
fi


unset TF_DATA_DIR
exit $return_value<|MERGE_RESOLUTION|>--- conflicted
+++ resolved
@@ -615,10 +615,7 @@
                       az pipelines variable-group variable update --group-id ${VARIABLE_GROUP_ID} --name WEBAPP_ID --value $webapp_id --output none --only-show-errors
                   fi
                 fi
-<<<<<<< HEAD
-=======
                 fi
->>>>>>> c6018f56
 
         fi
 

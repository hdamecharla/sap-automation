#!/usr/bin/env bash

# Ensure that the exit status of a pipeline command is non-zero if any
# stage of the pipefile has a non-zero exit status.
set -o pipefail

#colors for terminal
boldreduscore="\e[1;4;31m"
boldred="\e[1;31m"
cyan="\e[1;36m"
green="\e[1;32m"
resetformatting="\e[0m"

#External helper functions
#. "$(dirname "${BASH_SOURCE[0]}")/deploy_utils.sh"
full_script_path="$(realpath "${BASH_SOURCE[0]}")"
script_directory="$(dirname "${full_script_path}")"

#call stack has full scriptname when using source
source "${script_directory}/deploy_utils.sh"

#helper files
source "${script_directory}/helpers/script_helpers.sh"

force=0

INPUT_ARGUMENTS=$(getopt -n installer -o p:t:o:d:l:s:ahif --longoptions type:,parameterfile:,storageaccountname:,deployer_tfstate_key:,landscape_tfstate_key:,state_subscription:,ado,auto-approve,force,help -- "$@")
VALID_ARGUMENTS=$?

if [ "$VALID_ARGUMENTS" != "0" ]; then
  showhelp
fi
called_from_ado=0
eval set -- "$INPUT_ARGUMENTS"
while :; do
  case "$1" in
  -t | --type)
    deployment_system="$2"
    shift 2
    ;;
  -p | --parameterfile)
    parameterfile="$2"
    shift 2
    ;;
  -o | --storageaccountname)
    REMOTE_STATE_SA="$2"
    shift 2
    ;;
  -s | --state_subscription)
    STATE_SUBSCRIPTION="$2"
    shift 2
    ;;
  -d | --deployer_tfstate_key)
    deployer_tfstate_key="$2"
    shift 2
    ;;
  -l | --landscape_tfstate_key)
    landscape_tfstate_key="$2"
    shift 2
    ;;
  -a | --ado)
    called_from_ado=1
    shift
    ;;
  -f | --force)
    force=1
    shift
    ;;
  -i | --auto-approve)
    approve="--auto-approve"
    shift
    ;;
  -h | --help)
    showhelp
    exit 3
    shift
    ;;
  --)
    shift
    break
    ;;
  esac
done

echo "Parameter file:                      $parameterfile"
echo "Current directory:                   $(pwd)"
echo "Terraform state subscription_id:     ${STATE_SUBSCRIPTION}"
echo "Terraform state storage account name:${REMOTE_STATE_SA}"

tfstate_resource_id=""
tfstate_parameter=""

deployer_tfstate_key_parameter=""
landscape_tfstate_key_parameter=""
landscape_tfstate_key_exists=false

parameterfile_name=$(basename "${parameterfile}")
param_dirname=$(dirname "${parameterfile}")

if [ "${param_dirname}" != '.' ]; then
  echo ""
  echo "#########################################################################################"
  echo "#                                                                                       #"
  echo -e "#  $boldred Please run this command from the folder containing the parameter file $resetformatting              #"
  echo "#                                                                                       #"
  echo "#########################################################################################"
  exit 3
fi

if [ ! -f "${parameterfile}" ]; then
  printf -v val %-35.35s "$parameterfile"
  echo ""
  echo "#########################################################################################"
  echo "#                                                                                       #"
  echo -e "#                 $boldred  Parameter file does not exist: ${val} $resetformatting #"
  echo "#                                                                                       #"
  echo "#########################################################################################"

  echo "Parameter file does not exist: ${val}" >"${system_config_information}".err

  exit 2 #No such file or directory
fi

if [ -z "${deployment_system}" ]; then
  printf -v val %-40.40s "$deployment_system"
  echo "#########################################################################################"
  echo "#                                                                                       #"
  echo -e "#  $boldred Incorrect system deployment type specified: ${val}$resetformatting#"
  echo "#                                                                                       #"
  echo "#     Valid options are:                                                                #"
  echo "#       sap_deployer                                                                    #"
  echo "#       sap_library                                                                     #"
  echo "#       sap_landscape                                                                   #"
  echo "#       sap_system                                                                      #"
  echo "#                                                                                       #"
  echo "#########################################################################################"
  echo ""
  exit 64 #script usage wrong
fi

# Check that the exports ARM_SUBSCRIPTION_ID and SAP_AUTOMATION_REPO_PATH are defined
validate_exports
return_code=$?
if [ 0 != $return_code ]; then
  echo "Missing exports" >"${system_config_information}".err
  exit $return_code
fi

# Check that Terraform and Azure CLI is installed
validate_dependencies
return_code=$?
if [ 0 != $return_code ]; then
  echo "Missing software" >"${system_config_information}".err
  exit $return_code
fi

# Check that parameter files have environment and location defined
validate_key_parameters "$parameterfile_name"
return_code=$?
if [ 0 != $return_code ]; then
  echo "Missing parameters in $parameterfile_name" >"${system_config_information}".err
  exit $return_code
fi
region=$(echo "${region}" | tr "[:upper:]" "[:lower:]")
if valid_region_name "${region}"; then
  # Convert the region to the correct code
  get_region_code ${region}
else
  echo "Invalid region: $region"
  exit 2
fi

key=$(echo "${parameterfile_name}" | cut -d. -f1)

network_logical_name=""

if [ "${deployment_system}" == sap_system ]; then
  load_config_vars "$parameterfile_name" "network_logical_name"
  network_logical_name=$(echo "${network_logical_name}" | tr "[:lower:]" "[:upper:]")
fi

#Persisting the parameters across executions

automation_config_directory=$CONFIG_REPO_PATH/.sap_deployment_automation/
generic_config_information="${automation_config_directory}"config
system_config_information="${automation_config_directory}""${environment}""${region_code}""${network_logical_name}"

echo "Configuration file:                  $system_config_information"
echo "Deployment region:                   $region"
echo "Deployment region code:              $region_code"

if [ 1 == $called_from_ado ]; then
  this_ip=$(curl -s ipinfo.io/ip) >/dev/null 2>&1
  export TF_VAR_Agent_IP=$this_ip
  echo "Agent IP:                            $this_ip"

fi

#Plugins
isInCloudShellCheck=$(checkIfCloudShell)

if checkIfCloudShell; then
  mkdir -p "${HOME}/.terraform.d/plugin-cache"
  export TF_PLUGIN_CACHE_DIR="${HOME}/.terraform.d/plugin-cache"
else
  if [ ! -d /opt/terraform/.terraform.d/plugin-cache ]; then
    mkdir -p /opt/terraform/.terraform.d/plugin-cache
    sudo chown -R "$USER" /opt/terraform
  fi
  export TF_PLUGIN_CACHE_DIR=/opt/terraform/.terraform.d/plugin-cache
fi

parallelism=10

#Provide a way to limit the number of parallell tasks for Terraform
if [[ -n "${TF_PARALLELLISM}" ]]; then
  parallelism=$TF_PARALLELLISM
fi

echo "Parallelism count:                   $parallelism"

param_dirname=$(pwd)

init "${automation_config_directory}" "${generic_config_information}" "${system_config_information}"

var_file="${param_dirname}"/"${parameterfile}"

extra_vars=""

if [ -f terraform.tfvars ]; then
  extra_vars=" -var-file=${param_dirname}/terraform.tfvars "
fi

if [ "${deployment_system}" == sap_deployer ]; then
  deployer_tfstate_key=${key}.terraform.tfstate
  ARM_SUBSCRIPTION_ID=$STATE_SUBSCRIPTION
  export ARM_SUBSCRIPTION_ID
fi
if [[ -z $STATE_SUBSCRIPTION ]]; then
  STATE_SUBSCRIPTION=$ARM_SUBSCRIPTION_ID
fi

if [[ -n $STATE_SUBSCRIPTION ]]; then
  echo ""
  echo "#########################################################################################"
  echo "#                                                                                       #"
  echo -e "#       $cyan Changing the subscription to: $STATE_SUBSCRIPTION $resetformatting            #"
  echo "#                                                                                       #"
  echo "#########################################################################################"
  echo ""
  az account set --sub "${STATE_SUBSCRIPTION}"

  return_code=$?
  if [ 0 != $return_code ]; then

    echo "#########################################################################################"
    echo "#                                                                                       #"
    echo -e "#         $boldred  The deployment account (MSI or SPN) does not have access to $resetformatting                #"
    echo -e "#                      $boldred ${STATE_SUBSCRIPTION} $resetformatting                           #"
    echo "#                                                                                       #"
    echo "#########################################################################################"

    echo "##vso[task.logissue type=error]The deployment account (MSI or SPN) does not have access to ${STATE_SUBSCRIPTION}"
    exit $return_code
  fi

  account_set=1
fi

if [[ -n $STATE_SUBSCRIPTION ]]; then
  echo ""
  echo "#########################################################################################"
  echo "#                                                                                       #"
  echo -e "#       $cyan Changing the subscription to: $STATE_SUBSCRIPTION $resetformatting            #"
  echo "#                                                                                       #"
  echo "#########################################################################################"
  echo ""
  az account set --sub "${STATE_SUBSCRIPTION}"

  return_code=$?
  if [ 0 != $return_code ]; then

    echo "#########################################################################################"
    echo "#                                                                                       #"
    echo -e "#         $boldred  The deployment account (MSI or SPN) does not have access to $resetformatting                #"
    echo -e "#                      $boldred ${STATE_SUBSCRIPTION} $resetformatting                           #"
    echo "#                                                                                       #"
    echo "#########################################################################################"

    echo "##vso[task.logissue type=error]The deployment account (MSI or SPN) does not have access to ${STATE_SUBSCRIPTION}"
    exit $return_code
  fi

  account_set=1
fi

if [[ -n $STATE_SUBSCRIPTION ]]; then
  echo ""
  echo "#########################################################################################"
  echo "#                                                                                       #"
  echo -e "#       $cyan Changing the subscription to: $STATE_SUBSCRIPTION $resetformatting            #"
  echo "#                                                                                       #"
  echo "#########################################################################################"
  echo ""
  az account set --sub "${STATE_SUBSCRIPTION}"

  return_code=$?
  if [ 0 != $return_code ]; then

    echo "#########################################################################################"
    echo "#                                                                                       #"
    echo -e "#         $boldred  The deployment account (MSI or SPN) does not have access to $resetformatting                #"
    echo -e "#                      $boldred ${STATE_SUBSCRIPTION} $resetformatting                           #"
    echo "#                                                                                       #"
    echo "#########################################################################################"

    echo "##vso[task.logissue type=error]The deployment account (MSI or SPN) does not have access to ${STATE_SUBSCRIPTION}"
    exit $return_code
  fi

  account_set=1
fi

<<<<<<< HEAD
=======
if [[ -n $STATE_SUBSCRIPTION ]]; then
  echo ""
  echo "#########################################################################################"
  echo "#                                                                                       #"
  echo -e "#       $cyan Changing the subscription to: $STATE_SUBSCRIPTION $resetformatting            #"
  echo "#                                                                                       #"
  echo "#########################################################################################"
  echo ""
  az account set --sub "${STATE_SUBSCRIPTION}"

  return_code=$?
  if [ 0 != $return_code ]; then

    echo "#########################################################################################"
    echo "#                                                                                       #"
    echo -e "#         $boldred  The deployment account (MSI or SPN) does not have access to $resetformatting                #"
    echo -e "#                      $boldred ${STATE_SUBSCRIPTION} $resetformatting                           #"
    echo "#                                                                                       #"
    echo "#########################################################################################"

    echo "##vso[task.logissue type=error]The deployment account (MSI or SPN) does not have access to ${STATE_SUBSCRIPTION}"
    exit $return_code
  fi

  account_set=1
fi

>>>>>>> a97e22cf
if [[ -z $REMOTE_STATE_SA ]]; then
  load_config_vars "${system_config_information}" "REMOTE_STATE_SA"
  load_config_vars "${system_config_information}" "REMOTE_STATE_RG"
  load_config_vars "${system_config_information}" "tfstate_resource_id"
  load_config_vars "${system_config_information}" "STATE_SUBSCRIPTION"
  load_config_vars "${system_config_information}" "ARM_SUBSCRIPTION_ID"
else
  save_config_vars "${system_config_information}" REMOTE_STATE_SA
fi

deployer_tfstate_key_parameter=''

if [[ -z $deployer_tfstate_key ]]; then
  load_config_vars "${system_config_information}" "deployer_tfstate_key"
else
  echo "Deployer state file name:            ${deployer_tfstate_key}"
  echo "Target subscription:                 $ARM_SUBSCRIPTION_ID"
fi

if [ "${deployment_system}" != sap_deployer ]; then
  if [ -z ${deployer_tfstate_key} ]; then
    if [ 1 != $called_from_ado ]; then
      read -p "Deployer terraform statefile name :" landscape_tfstate_key
      deployer_tfstate_key_parameter=" -var deployer_tfstate_key=${deployer_tfstate_key}"
      save_config_var "deployer_tfstate_key" "${system_config_information}"
    else
      echo ""
      echo "#########################################################################################"
      echo "#                                                                                       #"
      echo -e "#                          $boldreduscore!Deployer state file name is missing!$resetformatting                        #"
      echo "#                                                                                       #"
      echo "#########################################################################################"
      echo ""

      echo "Deployer terraform statefile name is missing" >"${system_config_information}".err
      unset TF_DATA_DIR
      exit 2
    fi
  else
    deployer_tfstate_key_parameter=" -var deployer_tfstate_key=${deployer_tfstate_key}"
    echo "Deployer state file name:            ${deployer_tfstate_key}"
  fi
else
  load_config_vars "${system_config_information}" "keyvault"
  export TF_VAR_deployer_kv_user_arm_id=$(az resource list --name "${keyvault}" --subscription ${STATE_SUBSCRIPTION} --resource-type Microsoft.KeyVault/vaults --query "[].id | [0]" -o tsv)

  echo "Deployer Keyvault ID:                $TF_VAR_deployer_kv_user_arm_id"
  deployer_parameter="  -var subscription_id=${STATE_SUBSCRIPTION} "
  export ARM_SUBSCRIPTION_ID=$STATE_SUBSCRIPTION

fi

useSAS=$(az storage account show --name "${REMOTE_STATE_SA}" --query allowSharedKeyAccess --subscription ${STATE_SUBSCRIPTION} --out tsv)

if [ "$useSAS" = "true" ]; then
  echo "Storage Account Authentication:      Key"
  export ARM_USE_AZUREAD=false
else
  echo "Storage Account Authentication:      Entra ID"
  export ARM_USE_AZUREAD=true
fi

landscape_tfstate_key_parameter=''

if [[ -z $landscape_tfstate_key ]]; then
  load_config_vars "${system_config_information}" "landscape_tfstate_key"
else
  echo "Workload zone state file:            ${landscape_tfstate_key}"
  save_config_vars "${system_config_information}" landscape_tfstate_key
fi

if [ "${deployment_system}" == sap_system ]; then
  if [ -z ${landscape_tfstate_key} ]; then
    if [ 1 != $called_from_ado ]; then
      read -p "Workload terraform statefile name :" landscape_tfstate_key
      landscape_tfstate_key_parameter=" -var landscape_tfstate_key=${landscape_tfstate_key}"
      save_config_var "landscape_tfstate_key" "${system_config_information}"
    else
      echo ""
      echo "#########################################################################################"
      echo "#                                                                                       #"
      echo -e "#                     $boldred Workload zone terraform statefile name is missing $resetformatting               #"
      echo "#                                                                                       #"
      echo "#########################################################################################"
      echo ""

      echo "Workload zone terraform statefile name is missing" >"${system_config_information}".err

      unset TF_DATA_DIR
      exit 2
    fi
  else
    landscape_tfstate_key_parameter=" -var landscape_tfstate_key=${landscape_tfstate_key}"
  fi
fi

if [[ -z $STATE_SUBSCRIPTION ]]; then
  load_config_vars "${system_config_information}" "STATE_SUBSCRIPTION"
else

  if is_valid_guid "$STATE_SUBSCRIPTION"; then
    save_config_var "STATE_SUBSCRIPTION" "${system_config_information}"
  else
    printf -v val %-40.40s "$STATE_SUBSCRIPTION"
    echo "#########################################################################################"
    echo "#                                                                                       #"
    echo -e "# The provided state_subscription is not valid:$boldred ${val}$resetformatting#"
    echo "#                                                                                       #"
    echo "#########################################################################################"
    echo "The provided subscription for Terraform remote state is not valid:${val}" >"${system_config_information}".err
    exit 65
  fi

fi

account_set=0

#setting the user environment variables
set_executing_user_environment_variables "none"

if [[ -n ${subscription} ]]; then
  if is_valid_guid "${subscription}"; then
    echo "Valid subscription format"
  else
    printf -v val %-40.40s "$subscription"
    echo "#########################################################################################"
    echo "#                                                                                       #"
    echo -e "#   The provided subscription is not valid:$boldred ${val} $resetformatting#   "
    echo "#                                                                                       #"
    echo "#########################################################################################"
    echo "The provided subscription is not valid:${val}" >"${system_config_information}".err
    exit 65
  fi
  export ARM_SUBSCRIPTION_ID="${subscription}"
fi

load_config_vars "${system_config_information}" "STATE_SUBSCRIPTION"
load_config_vars "${system_config_information}" "REMOTE_STATE_RG"
load_config_vars "${system_config_information}" "tfstate_resource_id"

if [[ -z ${REMOTE_STATE_SA} ]]; then
  if [ 1 != $called_from_ado ]; then
    read -p "Terraform state storage account name:" REMOTE_STATE_SA

    get_and_store_sa_details "${REMOTE_STATE_SA}" "${system_config_information}"
    load_config_vars "${system_config_information}" "STATE_SUBSCRIPTION"
    load_config_vars "${system_config_information}" "REMOTE_STATE_RG"
    load_config_vars "${system_config_information}" "tfstate_resource_id"
  fi
fi

if [ -z ${REMOTE_STATE_SA} ]; then
  option="REMOTE_STATE_SA"
  missing
  exit 1
fi

if [[ -z ${REMOTE_STATE_RG} ]]; then
  get_and_store_sa_details "${REMOTE_STATE_SA}" "${system_config_information}"
  load_config_vars "${system_config_information}" "STATE_SUBSCRIPTION"
  load_config_vars "${system_config_information}" "REMOTE_STATE_RG"
  load_config_vars "${system_config_information}" "tfstate_resource_id"
fi

if [[ -z ${tfstate_resource_id} ]]; then
  get_and_store_sa_details "${REMOTE_STATE_SA}" "${system_config_information}"
  load_config_vars "${system_config_information}" "STATE_SUBSCRIPTION"
  load_config_vars "${system_config_information}" "REMOTE_STATE_RG"
  load_config_vars "${system_config_information}" "tfstate_resource_id"

fi

tfstate_parameter=" -var tfstate_resource_id=${tfstate_resource_id}"

terraform_module_directory="$SAP_AUTOMATION_REPO_PATH"/deploy/terraform/run/"${deployment_system}"/
export TF_DATA_DIR="${param_dirname}/.terraform"
cd ${param_dirname}

if [ ! -d "${terraform_module_directory}" ]; then
  printf -v val %-40.40s "$deployment_system"
  echo "#########################################################################################"
  echo "#                                                                                       #"
  echo -e "#   $boldred Incorrect system deployment type specified: ${val}$resetformatting#"
  echo "#                                                                                       #"
  echo "#     Valid options are:                                                                #"
  echo "#       sap_deployer                                                                    #"
  echo "#       sap_library                                                                     #"
  echo "#       sap_landscape                                                                   #"
  echo "#       sap_system                                                                      #"
  echo "#                                                                                       #"
  echo "#########################################################################################"
  echo ""
  exit 1
fi

ok_to_proceed=false

# This is used to tell Terraform if this is a new deployment or an update
deployment_parameter=""
# This is used to tell Terraform the version information from the state file
version_parameter=""

export TF_DATA_DIR="${param_dirname}/.terraform"

terraform --version
echo ""
echo "Terraform details"
echo "-------------------------------------------------------------------------"
echo "Subscription:                        ${STATE_SUBSCRIPTION}"
echo "Storage Account:                     ${REMOTE_STATE_SA}"
echo "Resource Group:                      ${REMOTE_STATE_RG}"
echo "State file:                          ${key}.terraform.tfstate"
echo "Target subscription:                 ${ARM_SUBSCRIPTION_ID}"
echo ""

check_output=0
if [ -f terraform.tfstate ]; then
  if [ -f ./.terraform/terraform.tfstate ]; then
    if grep "\"type\": \"azurerm\"" .terraform/terraform.tfstate; then
      echo ""
    else

      if [ "${deployment_system}" == sap_deployer ]; then

        echo ""
        echo -e "$cyan Reinitializing deployer in case of on a new deployer $resetformatting"

        terraform_module_directory="${SAP_AUTOMATION_REPO_PATH}"/deploy/terraform/bootstrap/"${deployment_system}"/
        terraform -chdir="${terraform_module_directory}" init -backend-config "path=${param_dirname}/terraform.tfstate" -reconfigure
        echo ""
        key_vault_id=$(terraform -chdir="${terraform_module_directory}" output -no-color -raw deployer_kv_user_arm_id | tr -d \")

        if [ -n "${key_vault_id}" ]; then
          export TF_VAR_deployer_kv_user_arm_id="${key_vault_id}"
          echo $TF_VAR_deployer_kv_user_arm_id
        fi
      fi

      if [ "${deployment_system}" == sap_library ]; then
        echo "Reinitializing library in case of on a new deployer"
        terraform_module_directory="${SAP_AUTOMATION_REPO_PATH}"/deploy/terraform/bootstrap/"${deployment_system}"/

        terraform -chdir="${terraform_module_directory}" init -backend-config "path=${param_dirname}/terraform.tfstate" -reconfigure
      fi
    fi
  fi
fi
terraform_module_directory="${SAP_AUTOMATION_REPO_PATH}"/deploy/terraform/run/"${deployment_system}"/
export TF_DATA_DIR="${param_dirname}/.terraform"

if [ ! -d ./.terraform/ ]; then
  echo "New deployment"
  deployment_parameter=" -var deployment=new "

  terraform -chdir="${terraform_module_directory}" init -upgrade=true \
    --backend-config "subscription_id=${STATE_SUBSCRIPTION}" \
    --backend-config "resource_group_name=${REMOTE_STATE_RG}" \
    --backend-config "storage_account_name=${REMOTE_STATE_SA}" \
    --backend-config "container_name=tfstate" \
    --backend-config "key=${key}.terraform.tfstate"
  return_value=$?

else

  temp=$(grep "\"type\": \"local\"" .terraform/terraform.tfstate)
  if [ -n "${temp}" ]; then
    terraform -chdir="${terraform_module_directory}" init -upgrade=true -force-copy \
      --backend-config "subscription_id=${STATE_SUBSCRIPTION}" \
      --backend-config "resource_group_name=${REMOTE_STATE_RG}" \
      --backend-config "storage_account_name=${REMOTE_STATE_SA}" \
      --backend-config "container_name=tfstate" \
      --backend-config "key=${key}.terraform.tfstate"
    return_value=$?

  else
    echo ""
    echo "#########################################################################################"
    echo "#                                                                                       #"
    echo -e "#            $cyan The system has already been deployed and the statefile is in Azure $resetformatting       #"
    echo "#                                                                                       #"
    echo "#########################################################################################"
    echo ""

    check_output=1
    terraform -chdir="${terraform_module_directory}" init -upgrade=true -reconfigure \
      --backend-config "subscription_id=${STATE_SUBSCRIPTION}" \
      --backend-config "resource_group_name=${REMOTE_STATE_RG}" \
      --backend-config "storage_account_name=${REMOTE_STATE_SA}" \
      --backend-config "container_name=tfstate" \
      --backend-config "key=${key}.terraform.tfstate"
    return_value=$?

  fi
fi
if [ 0 != $return_value ]; then
  echo "#########################################################################################"
  echo "#                                                                                       #"
  echo -e "#                            $boldreduscore!!! Error when Initializing !!!$resetformatting                            #"
  echo "#                                                                                       #"
  echo "#########################################################################################"
  echo ""
  echo "Error when initializing Terraform" >"${system_config_information}".err
  exit $return_value
fi
if [ 1 == $check_output ]; then
  outputs=$(terraform -chdir="${terraform_module_directory}" output)
  if echo "${outputs}" | grep "No outputs"; then
    ok_to_proceed=true
    echo "#########################################################################################"
    echo "#                                                                                       #"
    echo -e "#                                 $cyan  New deployment $resetformatting                                      #"
    echo "#                                                                                       #"
    echo "#########################################################################################"

    deployment_parameter=" -var deployment=new "

  else
    echo ""
    echo "#########################################################################################"
    echo "#                                                                                       #"
    echo -e "#                          $cyan Existing deployment was detected$resetformatting                            #"
    echo "#                                                                                       #"
    echo "#########################################################################################"
    echo ""
    # allParams=$(printf " -var-file=%s %s %s %s %s %s %s" "${var_file}" "${extra_vars}" "${tfstate_parameter}" "${landscape_tfstate_key_parameter}" "${deployer_tfstate_key_parameter}" "${deployment_parameter}" "${version_parameter}" )
    # terraform -chdir="${terraform_module_directory}" refresh $allParams

    deployment_parameter=" "

    deployed_using_version=$(terraform -chdir="${terraform_module_directory}" output -no-color -raw automation_version | tr -d \")

    if [ -z "${deployed_using_version}" ]; then
      echo ""
      echo "#########################################################################################"
      echo "#                                                                                       #"
      echo -e "#   $boldred The environment was deployed using an older version of the Terrafrom templates$resetformatting     #"
      echo "#                                                                                       #"
      echo "#                               !!! Risk for Data loss !!!                              #"
      echo "#                                                                                       #"
      echo "#        Please inspect the output of Terraform plan carefully before proceeding        #"
      echo "#                                                                                       #"
      echo "#########################################################################################"

      if [ 1 == $called_from_ado ]; then
        unset TF_DATA_DIR
        exit 1
      fi
      read -p "Do you want to continue Y/N?" ans
      answer=${ans^^}
      if [ $answer == 'Y' ]; then
        ok_to_proceed=true
      else
        unset TF_DATA_DIR
        exit 1
      fi
    else
      version_parameter=" -var terraform_template_version=${deployed_using_version} "

      printf -v val %-.20s "$deployed_using_version"
      echo ""
      echo "#########################################################################################"
      echo "#                                                                                       #"
      echo -e "#              $cyan Deployed using the Terraform templates version: $val $resetformatting               #"
      echo "#                                                                                       #"
      echo "#########################################################################################"
      echo ""
      #Add version logic here
    fi
  fi
fi

echo ""
echo "#########################################################################################"
echo "#                                                                                       #"
echo -e "#                            $cyan Running Terraform plan $resetformatting                                   #"
echo "#                                                                                       #"
echo "#########################################################################################"
echo ""

if [ -f plan_output.log ]; then
  rm plan_output.log
fi

allParams=$(printf " -var-file=%s %s %s %s %s %s %s %s" "${var_file}" "${extra_vars}" "${tfstate_parameter}" "${landscape_tfstate_key_parameter}" "${deployer_tfstate_key_parameter}" "${deployment_parameter}" "${version_parameter}" "${deployer_parameter}")

terraform -chdir="$terraform_module_directory" plan -no-color -detailed-exitcode $allParams | tee -a plan_output.log
return_value=$?
echo "Terraform Plan return code:          $return_value"

if [ 1 == $return_value ]; then
  echo ""
  echo "#########################################################################################"
  echo "#                                                                                       #"
  echo -e "#                             $boldreduscore Errors during the plan phase $resetformatting                              #"
  echo "#                                                                                       #"
  echo "#########################################################################################"
  echo ""
  echo "Error when running Terraform plan" >"${system_config_information}".err

  unset TF_DATA_DIR
  rm plan_output.log
  exit $return_value
fi

state_path="SYSTEM"
if [ 1 != $return_value ]; then

  if [ "${deployment_system}" == sap_deployer ]; then
    state_path="DEPLOYER"

    deployer_public_ip_address=$(terraform -chdir="${terraform_module_directory}" output deployer_public_ip_address | tr -d \")
    save_config_var "deployer_public_ip_address" "${system_config_information}"

    keyvault=$(terraform -chdir="${terraform_module_directory}" output -no-color -raw deployer_kv_user_name | tr -d \")
    save_config_var "keyvault" "${system_config_information}"
    if [ 1 == $called_from_ado ]; then

      if [[ "${TF_VAR_use_webapp}" == "true" && $IS_PIPELINE_DEPLOYMENT = "true" ]]; then
        webapp_url_base=$(terraform -chdir="${terraform_module_directory}" output -no-color -raw webapp_url_base | tr -d \")

        if [ -n "${webapp_url_base}" ]; then
          az_var=$(az pipelines variable-group variable list --group-id ${VARIABLE_GROUP_ID} --query "WEBAPP_URL_BASE.value")
          if [ -z ${az_var} ]; then
            az pipelines variable-group variable create --group-id ${VARIABLE_GROUP_ID} --name WEBAPP_URL_BASE --value $webapp_url_base --output none --only-show-errors
          else
            az pipelines variable-group variable update --group-id ${VARIABLE_GROUP_ID} --name WEBAPP_URL_BASE --value $webapp_url_base --output none --only-show-errors
          fi
        fi

        webapp_id=$(terraform -chdir="${terraform_module_directory}" output -no-color -raw webapp_id | tr -d \")
        if [ -n "${webapp_id}" ]; then
          az_var=$(az pipelines variable-group variable list --group-id ${VARIABLE_GROUP_ID} --query "WEBAPP_ID.value")
          if [ -z ${az_var} ]; then
            az pipelines variable-group variable create --group-id ${VARIABLE_GROUP_ID} --name WEBAPP_ID --value $webapp_id --output none --only-show-errors
          else
            az pipelines variable-group variable update --group-id ${VARIABLE_GROUP_ID} --name WEBAPP_ID --value $webapp_id --output none --only-show-errors
          fi
        fi

        msi_object_id=$(terraform -chdir="${terraform_module_directory}" output -no-color -raw deployer_user_assigned_identity | tr -d \")

        if [ -n "${msi_object_id}" ]; then
          az_var=$(az pipelines variable-group variable list --group-id ${VARIABLE_GROUP_ID} --query "MSI_ID.value")
          if [ -z ${az_var} ]; then
            az pipelines variable-group variable create --group-id ${VARIABLE_GROUP_ID} --name MSI_ID --value $msi_object_id --output none --only-show-errors
          else
            az pipelines variable-group variable update --group-id ${VARIABLE_GROUP_ID} --name MSI_ID --value $msi_object_id --output none --only-show-errors
          fi
        fi

      fi

    fi

  fi

  if [ "${deployment_system}" == sap_landscape ]; then
    state_path="LANDSCAPE"
    if [ $landscape_tfstate_key_exists == false ]; then
      save_config_vars "${system_config_information}" \
        landscape_tfstate_key
    fi
  fi

  if [ "${deployment_system}" == sap_library ]; then
    state_path="LIBRARY"
    if [ "$deployment_parameter" == " " ]; then # This is not a new deployment. Reusing variable previously declared in the shell script above.
      tfstate_resource_id=$(terraform -chdir="${terraform_module_directory}" output tfstate_resource_id | tr -d \")
      STATE_SUBSCRIPTION=$(echo "$tfstate_resource_id" | cut -d/ -f3 | tr -d \" | xargs)

      az account set --sub "${STATE_SUBSCRIPTION}"

      REMOTE_STATE_SA=$(terraform -chdir="${terraform_module_directory}" output -no-color -raw remote_state_storage_account_name | tr -d \")

      get_and_store_sa_details "${REMOTE_STATE_SA}" "${system_config_information}"

      if [ 1 == "$called_from_ado" ]; then
        SAPBITS=$(terraform -chdir="${terraform_module_directory}" output -no-color -raw sapbits_storage_account_name | tr -d \")
        if [ -n "${SAPBITS}" ]; then
          az_var=$(az pipelines variable-group variable list --group-id ${VARIABLE_GROUP_ID} --query "INSTALLATION_MEDIA_ACCOUNT.value")
          if [ -z ${az_var} ]; then
            az pipelines variable-group variable create --group-id ${VARIABLE_GROUP_ID} --name INSTALLATION_MEDIA_ACCOUNT --value $SAPBITS --output none --only-show-errors
          else
            az pipelines variable-group variable update --group-id ${VARIABLE_GROUP_ID} --name INSTALLATION_MEDIA_ACCOUNT --value $SAPBITS --output none --only-show-errors
          fi
        fi
      fi
    fi
  fi

  ok_to_proceed=true

fi

useSAS=$(az storage account show --name "${REMOTE_STATE_SA}" --query allowSharedKeyAccess --subscription "${STATE_SUBSCRIPTION}" --out tsv)

if [ "$useSAS" = "true" ]; then
  echo "Storage Account authentication:      key"
  export ARM_USE_AZUREAD=false
else
  echo "Storage Account authentication:      Entra ID"
  export ARM_USE_AZUREAD=true
fi

if [ "$useSAS" = "true" ]; then
  container_exists=$(az storage container exists --subscription "${STATE_SUBSCRIPTION}" --account-name "${REMOTE_STATE_SA}" --name tfvars --only-show-errors --query exists)
else
  container_exists=$(az storage container exists --subscription "${STATE_SUBSCRIPTION}" --account-name "${REMOTE_STATE_SA}" --name tfvars --only-show-errors --query exists --auth-mode login)
fi

if [ "${container_exists}" == "false" ]; then
  if [ "$useSAS" = "true" ]; then
    az storage container create --subscription "${STATE_SUBSCRIPTION}" --account-name "${REMOTE_STATE_SA}" --name tfvars --only-show-errors
  else
    az storage container create --subscription "${STATE_SUBSCRIPTION}" --account-name "${REMOTE_STATE_SA}" --name tfvars --auth-mode login --only-show-errors
  fi
fi

if [ "$useSAS" = "true" ]; then
  az storage blob upload --file "${parameterfile}" --container-name tfvars/LANDSCAPE/"${key}" --name "${parameterfile_name}" --subscription "${STATE_SUBSCRIPTION}" --account-name "${REMOTE_STATE_SA}" --no-progress --overwrite --only-show-errors --output none
else
  az storage blob upload --file "${parameterfile}" --container-name tfvars/LANDSCAPE/"${key}" --name "${parameterfile_name}" --subscription "${STATE_SUBSCRIPTION}" --account-name "${REMOTE_STATE_SA}" --no-progress --overwrite --auth-mode login --only-show-errors --output none
fi

fatal_errors=0
# HANA VM
test=$(grep vm_dbnode plan_output.log | grep -m1 replaced)
if [ -n "${test}" ]; then
  echo ""
  echo "#########################################################################################"
  echo "#                                                                                       #"
  echo -e "#                               $boldreduscore!!! Risk for Data loss !!!$resetformatting                              #"
  echo "#                                                                                       #"
  echo "#                          Database server(s) will be replaced                          #"
  echo "#                                                                                       #"
  echo "#########################################################################################"
  echo ""
  echo ""
  echo "##vso[task.logissue type=error]${test}"
  fatal_errors=1
fi
# HANA VM disks
test=$(grep azurerm_managed_disk.data_disk plan_output.log | grep -m1 replaced)
if [ -n "${test}" ]; then
  echo ""
  echo "#########################################################################################"
  echo "#                                                                                       #"
  echo -e "#                               $boldreduscore!!! Risk for Data loss !!!$resetformatting                              #"
  echo "#                                                                                       #"
  echo "#                        Database server disks will be replaced                         #"
  echo "#                                                                                       #"
  echo "#########################################################################################"
  echo ""
  echo ""
  fatal_errors=1
fi

# AnyDB server
test=$(grep dbserver plan_output.log | grep -m1 replaced)
if [ -n "${test}" ]; then
  echo ""
  echo "#########################################################################################"
  echo "#                                                                                       #"
  echo -e "#                               $boldreduscore!!! Risk for Data loss !!!$resetformatting                              #"
  echo "#                                                                                       #"
  echo "#                          Database server(s) will be replaced                          #"
  echo "#                                                                                       #"
  echo "#########################################################################################"
  echo ""
  echo ""
  echo "##vso[task.logissue type=error]${test}"
  fatal_errors=1
fi
# AnyDB disks
test=$(grep azurerm_managed_disk.disks plan_output.log | grep -m1 replaced)
if [ -n "${test}" ]; then
  echo ""
  echo "#########################################################################################"
  echo "#                                                                                       #"
  echo -e "#                               $boldreduscore!!! Risk for Data loss !!!$resetformatting                              #"
  echo "#                                                                                       #"
  echo "#                        Database server disks will be replaced                         #"
  echo "#                                                                                       #"
  echo "#########################################################################################"
  echo ""
  echo ""
  echo "##vso[task.logissue type=error]${test}"
  fatal_errors=1
fi

# App server
test=$(grep virtual_machine.app plan_output.log | grep -m1 replaced)
if [ -n "${test}" ]; then
  echo ""
  echo "#########################################################################################"
  echo "#                                                                                       #"
  echo -e "#                               $boldreduscore!!! Risk for Data loss !!!$resetformatting                              #"
  echo "#                                                                                       #"
  echo "#                          Application server will be replaced                          #"
  echo "#                                                                                       #"
  echo "#########################################################################################"
  echo ""
  echo ""
  echo "##vso[task.logissue type=error]${test}"
  fatal_errors=1
fi
# App server disks
test=$(grep azurerm_managed_disk.app plan_output.log | grep -m1 replaced)
if [ -n "${test}" ]; then
  echo ""
  echo "#########################################################################################"
  echo "#                                                                                       #"
  echo -e "#                               $boldreduscore!!! Risk for Data loss !!!$resetformatting                              #"
  echo "#                                                                                       #"
  echo "#                      Application server disks will be replaced                        #"
  echo "#                                                                                       #"
  echo "#########################################################################################"
  echo ""
  echo ""
  echo "##vso[task.logissue type=error]${test}"
  fatal_errors=1
fi

# SCS server
test=$(grep virtual_machine.scs plan_output.log | grep -m1 replaced)
if [ -n "${test}" ]; then
  echo ""
  echo "#########################################################################################"
  echo "#                                                                                       #"
  echo -e "#                               $boldreduscore!!! Risk for Data loss !!!$resetformatting                              #"
  echo "#                                                                                       #"
  echo "#                        SCS server(s) disks will be replaced                           #"
  echo "#                                                                                       #"
  echo "#########################################################################################"
  echo ""
  echo ""
  echo "##vso[task.logissue type=error]${test}"
  fatal_errors=1
fi

# SCS server disks
test=$(grep azurerm_managed_disk.scs plan_output.log | grep -m1 replaced)
if [ -n "${test}" ]; then
  echo ""
  echo "#########################################################################################"
  echo "#                                                                                       #"
  echo -e "#                               $boldreduscore!!! Risk for Data loss !!!$resetformatting                              #"
  echo "#                                                                                       #"
  echo "#                          SCS server disks will be replaced                            #"
  echo "#                                                                                       #"
  echo "#########################################################################################"
  echo ""
  echo ""
  echo "##vso[task.logissue type=error]${test}"
  fatal_errors=1
fi

# Web server
test=$(grep virtual_machine.web plan_output.log | grep -m1 replaced)
if [ -n "${test}" ]; then
  echo ""
  echo "#########################################################################################"
  echo "#                                                                                       #"
  echo -e "#                               $boldreduscore!!! Risk for Data loss !!!$resetformatting                              #"
  echo "#                                                                                       #"
  echo "#                         Web Dispatcher server(s) will be replaced                     #"
  echo "#                                                                                       #"
  echo "#########################################################################################"
  echo ""
  echo ""
  echo "##vso[task.logissue type=error]${test}"
  fatal_errors=1
fi
# Web dispatcher server disks
test=$(grep azurerm_managed_disk.web plan_output.log | grep -m1 "must be replaced")
if [ -n "${test}" ]; then
  echo ""
  echo "#########################################################################################"
  echo "#                                                                                       #"
  echo -e "#                               $boldreduscore!!! Risk for Data loss !!!$resetformatting                              #"
  echo "#                                                                                       #"
  echo "#                       Web Dispatcher server disks will be replaced                    #"
  echo "#                                                                                       #"
  echo "#########################################################################################"
  echo ""

  echo ""
  echo "##vso[task.logissue type=error]${test}"
  fatal_errors=1
fi

echo "TEST_ONLY: " $TEST_ONLY
if [ "${TEST_ONLY}" == "True" ]; then
  echo ""
  echo "#########################################################################################"
  echo "#                                                                                       #"
  echo -e "#                                 $cyan Running plan only. $resetformatting                                  #"
  echo "#                                                                                       #"
  echo "#                                  No deployment performed.                             #"
  echo "#                                                                                       #"
  echo "#########################################################################################"
  echo ""
  exit 0
fi

ok_to_proceed=1

if [ $fatal_errors == 1 ]; then
  ok_to_proceed=0
  echo ""
  echo "#########################################################################################"
  echo "#                                                                                       #"
  echo -e "#                               $boldreduscore!!! Risk for Data loss !!!$resetformatting                              #"
  echo "#                                                                                       #"
  echo "#        Please inspect the output of Terraform plan carefully before proceeding        #"
  echo "#                                                                                       #"
  echo "#########################################################################################"
  echo ""
  if [ 1 == "$called_from_ado" ]; then
    unset TF_DATA_DIR
    echo "Risk for data loss, Please inspect the output of Terraform plan carefully. Run manually from deployer" >"${system_config_information}".err
    echo ##vso[task.logissue type=error]Risk for data loss, Please inspect the output of Terraform plan carefully. Run manually from deployer
    exit 1
  fi

  if [ 1 == $force ]; then
    ok_to_proceed=1
  else
    read -p "Do you want to continue with the deployment Y/N?" ans
    answer=${ans^^}
    if [ $answer == 'Y' ]; then
      ok_to_proceed=true
    else
      unset TF_DATA_DIR
      exit 1
    fi
  fi

fi

rerun_apply=0
if [ 1 == $ok_to_proceed ]; then

  if [ -f error.log ]; then
    rm error.log
  fi
  if [ -f plan_output.log ]; then
    rm plan_output.log
  fi

  echo ""
  echo "#########################################################################################"
  echo "#                                                                                       #"
  echo -e "#                            $cyan Running Terraform apply$resetformatting                                   #"
  echo "#                                                                                       #"
  echo "#########################################################################################"
  echo ""

  allParams=$(printf " -var-file=%s %s %s %s %s %s %s %s " "${var_file}" "${extra_vars}" "${tfstate_parameter}" "${landscape_tfstate_key_parameter}" "${deployer_tfstate_key_parameter}" "${deployment_parameter}" "${version_parameter}" "${approve}")

  if [ 1 == $called_from_ado ]; then
    terraform -chdir="${terraform_module_directory}" apply -parallelism="${parallelism}" -no-color -compact-warnings -json $allParams | tee -a apply_output.json
  else
    if [ -n "${approve}" ]; then
      terraform -chdir="${terraform_module_directory}" apply -parallelism="${parallelism}" -json $allParams | tee -a apply_output.json
    else
      terraform -chdir="${terraform_module_directory}" apply -parallelism="${parallelism}" $allParams
    fi
  fi
  return_value=$?

  if [ -f apply_output.json ]; then
    errors_occurred=$(jq 'select(."@level" == "error") | length' apply_output.json)

    # Check for resource that can be imported
    existing=$(jq 'select(."@level" == "error") | {address: .diagnostic.address, summary: .diagnostic.summary} | select(.summary | startswith("A resource with the ID"))' apply_output.json)
    if [[ -n ${existing} ]]; then

      readarray -t existing_resources < <(echo ${existing} | jq -c '.')
      for item in "${existing_resources[@]}"; do
        moduleID=$(jq -c -r '.address ' <<<"$item")
        resourceID=$(jq -c -r '.summary' <<<"$item" | awk -F'\"' '{print $2}')
        echo "Trying to import" $resourceID "into" $moduleID
        allParamsforImport=$(printf " -var-file=%s %s %s %s %s %s %s " "${var_file}" "${extra_vars}" "${tfstate_parameter}" "${landscape_tfstate_key_parameter}" "${deployer_tfstate_key_parameter}" "${deployment_parameter}" "${version_parameter} ")
        echo terraform -chdir="${terraform_module_directory}" import $allParamsforImport $moduleID $resourceID
        terraform -chdir="${terraform_module_directory}" import $allParamsforImport $moduleID $resourceID
      done
      rm apply_output.json

      if [ $rerun_apply == 1 ]; then
        rerun_apply=0

        echo ""
        echo ""
        echo "#########################################################################################"
        echo "#                                                                                       #"
        echo -e "#                          $cyan Re running Terraform apply$resetformatting                                  #"
        echo "#                                                                                       #"
        echo "#########################################################################################"
        echo ""
        echo ""
        if [ 1 == $called_from_ado ]; then
          terraform -chdir="${terraform_module_directory}" apply -parallelism="${parallelism}" -no-color -compact-warnings -json $allParams | tee -a apply_output.json
        else
          terraform -chdir="${terraform_module_directory}" apply -parallelism="${parallelism}" -json $allParams | tee -a apply_output.json
        fi
        return_value=$?
      fi
    fi

    if [ -f apply_output.json ]; then
      # Check for resource that can be imported
      existing=$(jq 'select(."@level" == "error") | {address: .diagnostic.address, summary: .diagnostic.summary} | select(.summary | startswith("A resource with the ID"))' apply_output.json)
      if [[ -n ${existing} ]]; then

        readarray -t existing_resources < <(echo ${existing} | jq -c '.')
        for item in "${existing_resources[@]}"; do
          moduleID=$(jq -c -r '.address ' <<<"$item")
          resourceID=$(jq -c -r '.summary' <<<"$item" | awk -F'\"' '{print $2}')
          echo "Trying to import" $resourceID "into" $moduleID
          allParamsforImport=$(printf " -var-file=%s %s %s %s %s %s %s " "${var_file}" "${extra_vars}" "${tfstate_parameter}" "${landscape_tfstate_key_parameter}" "${deployer_tfstate_key_parameter}" "${deployment_parameter}" "${version_parameter} ")
          echo terraform -chdir="${terraform_module_directory}" import $allParamsforImport $moduleID $resourceID
          terraform -chdir="${terraform_module_directory}" import $allParamsforImport $moduleID $resourceID
        done

        rm apply_output.json

        echo ""
        echo ""
        echo "#########################################################################################"
        echo "#                                                                                       #"
        echo -e "#                          $cyan Re running Terraform apply$resetformatting                                  #"
        echo "#                                                                                       #"
        echo "#########################################################################################"
        echo ""
        echo ""
        if [ 1 == $called_from_ado ]; then
          terraform -chdir="${terraform_module_directory}" apply -parallelism="${parallelism}" -no-color -compact-warnings -json $allParams | tee -a apply_output.json
        else
          terraform -chdir="${terraform_module_directory}" apply -parallelism="${parallelism}" -json $allParams | tee -a apply_output.json
        fi
        return_value=$?
      fi

    fi

    if [ -f apply_output.json ]; then

      if [[ -n $errors_occurred ]]; then
        echo ""
        echo "#########################################################################################"
        echo "#                                                                                       #"
        echo -e "#                          $boldreduscore!Errors during the apply phase!$resetformatting                              #"

        return_value=2
        all_errors=$(jq 'select(."@level" == "error") | {summary: .diagnostic.summary, detail: .diagnostic.detail} ' apply_output.json)
        if [[ -n ${all_errors} ]]; then
          readarray -t errors_strings < <(echo ${all_errors} | jq -c '.')
          for errors_string in "${errors_strings[@]}"; do
            string_to_report=$(jq -c -r '.detail ' <<<"$errors_string")
            if [[ -z ${string_to_report} ]]; then
              string_to_report=$(jq -c -r '.summary ' <<<"$errors_string")
            fi
            report=$(echo $string_to_report | grep -m1 "Message=" "${var_file}" | cut -d'=' -f2- | tr -d ' ' | tr -d '"')
            if [[ -n ${report} ]]; then
              echo -e "#                          $boldreduscore  $report $resetformatting"
              if [ 1 == $called_from_ado ]; then

                roleAssignmentExists=$(echo ${report} | grep -m1 "RoleAssignmentExists")
                if [ -z ${roleAssignmentExists} ]; then
                  echo "##vso[task.logissue type=error]${report}"
                fi
              fi
            else
              echo -e "#                          $boldreduscore  $string_to_report $resetformatting"
              if [ 1 == $called_from_ado ]; then
                roleAssignmentExists=$(echo ${string_to_report} | grep -m1 "RoleAssignmentExists")
                if [ -z ${roleAssignmentExists} ]; then
                  echo "##vso[task.logissue type=error]${string_to_report}"
                fi
              fi
            fi
            echo -e "#                          $boldreduscore  $string_to_report $resetformatting"

          done
        fi
        echo "#                                                                                       #"
        echo "#########################################################################################"
        echo ""
        if [ 1 == $called_from_ado ]; then
          terraform -chdir="${terraform_module_directory}" apply -parallelism="${parallelism}" -no-color -compact-warnings -json $allParams | tee -a apply_output.json
        else
          terraform -chdir="${terraform_module_directory}" apply -parallelism="${parallelism}" -json $allParams | tee -a apply_output.json
        fi
        return_value=$?

      fi
    fi

  fi

  if [ -f apply_output.json ]; then
    rm apply_output.json
  fi

  if [ 0 != $return_value ]; then
    echo ""
    echo "#########################################################################################"
    echo "#                                                                                       #"
    echo -e "#                          $boldreduscore!Errors during the apply phase!$resetformatting                              #"
    echo "#                                                                                       #"
    echo "#########################################################################################"
    echo ""
    unset TF_DATA_DIR
    exit $return_value
  fi

fi

if [ "${deployment_system}" == sap_deployer ]; then

  # terraform -chdir="${terraform_module_directory}"  output

  deployer_public_ip_address=$(terraform -chdir="${terraform_module_directory}" output -no-color -raw deployer_public_ip_address | tr -d \")
  keyvault=$(terraform -chdir="${terraform_module_directory}" output -no-color -raw deployer_kv_user_name | tr -d \")

  random_id=$(terraform -chdir="${terraform_module_directory}" output -no-color -raw random_id_b64 | tr -d \")
  temp=$(echo "${random_id}" | grep -m1 "Warning")
  if [ -z "${temp}" ]; then
    temp=$(echo "${random_id}" | grep "Backend reinitialization required")
    if [ -z "${temp}" ]; then
      save_config_var "deployer_random_id" "${random_id}"
      return_value=0
    fi
  fi

  created_resource_group_name=$(terraform -chdir="${terraform_module_directory}" output -no-color -raw created_resource_group_name | tr -d \")
  echo ""
  echo ""
  echo "#########################################################################################"
  echo "#                                                                                       #"
  echo -e "#                        $cyan  Capturing telemetry  $resetformatting                                        #"
  echo "#                                                                                       #"
  echo "#########################################################################################"
  echo ""
  echo ""

  if [ -n "${ARM_CLIENT_SECRET}" ]; then
    az login --service-principal --username "${ARM_CLIENT_ID}" --password=$ARM_CLIENT_SECRET --tenant "${ARM_TENANT_ID}" --output none
  else
    az login --identity --output none
  fi
  full_script_path="$(realpath "${BASH_SOURCE[0]}")"
  script_directory="$(dirname "${full_script_path}")"
  az deployment group create --resource-group ${created_resource_group_name} --name "ControlPlane_Deployer_${created_resource_group_name}" --template-file "${script_directory}/templates/empty-deployment.json" --output none
  return_value=0
  if [ 1 == $called_from_ado ]; then

    terraform -chdir="${terraform_module_directory}" output -json -no-color deployer_uai

    if [ -n "${created_resource_group_name}" ]; then
      az_var=$(az pipelines variable-group variable list --group-id ${VARIABLE_GROUP_ID} --query "WEBAPP_RESOURCE_GROUP.value")
      if [ -z ${az_var} ]; then
        az pipelines variable-group variable create --group-id ${VARIABLE_GROUP_ID} --name WEBAPP_RESOURCE_GROUP --value $created_resource_group_name --output none --only-show-errors
      else
        az pipelines variable-group variable update --group-id ${VARIABLE_GROUP_ID} --name WEBAPP_RESOURCE_GROUP --value $created_resource_group_name --output none --only-show-errors
      fi
    fi

    if [[ "${TF_VAR_use_webapp}" == "true" && $IS_PIPELINE_DEPLOYMENT = "true" ]]; then
      webapp_url_base=$(terraform -chdir="${terraform_module_directory}" output -no-color -raw webapp_url_base | tr -d \")
      if [ -n "${webapp_url_base}" ]; then
        az_var=$(az pipelines variable-group variable list --group-id ${VARIABLE_GROUP_ID} --query "WEBAPP_URL_BASE.value")
        if [ -z ${az_var} ]; then
          az pipelines variable-group variable create --group-id ${VARIABLE_GROUP_ID} --name WEBAPP_URL_BASE --value $webapp_url_base --output none --only-show-errors
        else
          az pipelines variable-group variable update --group-id ${VARIABLE_GROUP_ID} --name WEBAPP_URL_BASE --value $webapp_url_base --output none --only-show-errors
        fi
      fi

      webapp_identity=$(terraform -chdir="${terraform_module_directory}" output -no-color -raw webapp_identity | tr -d \")
      if [ -n "${webapp_identity}" ]; then
        az_var=$(az pipelines variable-group variable list --group-id ${VARIABLE_GROUP_ID} --query "WEBAPP_IDENTITY.value")
        if [ -z ${az_var} ]; then
          az pipelines variable-group variable create --group-id ${VARIABLE_GROUP_ID} --name WEBAPP_IDENTITY --value $webapp_identity --output none --only-show-errors
        else
          az pipelines variable-group variable update --group-id ${VARIABLE_GROUP_ID} --name WEBAPP_IDENTITY --value $webapp_identity --output none --only-show-errors
        fi
      fi

      webapp_id=$(terraform -chdir="${terraform_module_directory}" output -no-color -raw webapp_id | tr -d \")
      if [ -n "${webapp_id}" ]; then
        az_var=$(az pipelines variable-group variable list --group-id ${VARIABLE_GROUP_ID} --query "WEBAPP_ID.value")
        if [ -z ${az_var} ]; then
          az pipelines variable-group variable create --group-id ${VARIABLE_GROUP_ID} --name WEBAPP_ID --value $webapp_id --output none --only-show-errors
        else
          az pipelines variable-group variable update --group-id ${VARIABLE_GROUP_ID} --name WEBAPP_ID --value $webapp_id --output none --only-show-errors
        fi
      fi
      if [ -n "${random_id}" ]; then
        az_var=$(az pipelines variable-group variable list --group-id ${VARIABLE_GROUP_ID} --query "DEPLOYER_RANDOM_ID_SEED.value")
        if [ -z ${az_var} ]; then
          az pipelines variable-group variable create --group-id ${VARIABLE_GROUP_ID} --name DEPLOYER_RANDOM_ID_SEED --value "${random_id}" --output none --only-show-errors
        else
          az pipelines variable-group variable update --group-id ${VARIABLE_GROUP_ID} --name DEPLOYER_RANDOM_ID_SEED --value "${random_id}" --output none --only-show-errors
        fi
      fi
    fi

  fi

  if valid_kv_name "$keyvault"; then
    save_config_var "keyvault" "${system_config_information}"
  else
    printf -v val %-40.40s "$keyvault"
    echo "#########################################################################################"
    echo "#                                                                                       #"
    echo -e "#       The provided keyvault is not valid:$boldred ${val} $resetformatting  #"
    echo "#                                                                                       #"
    echo "#########################################################################################"
    echo "The provided keyvault is not valid " "${val}" >secret.err
  fi

  save_config_var "deployer_public_ip_address" "${system_config_information}"
fi

if [ "${deployment_system}" == sap_system ]; then
  # re_run=0
  # database_loadbalancer_public_ip_address=$(terraform -chdir="${terraform_module_directory}" output -no-color database_loadbalancer_ip | tr -d "\n"  | tr -d "("  | tr -d ")" | tr -d " ")
  # database_loadbalancer_public_ip_address=$(echo ${database_loadbalancer_public_ip_address/tolist/})
  # database_loadbalancer_public_ip_address=$(echo ${database_loadbalancer_public_ip_address/,]/]})
  # echo "Database Load Balancer IP: $database_loadbalancer_public_ip_address"

  # load_config_vars "${parameterfile_name}" "database_loadbalancer_ips"
  # database_loadbalancer_ips=$(echo ${database_loadbalancer_ips} | xargs)

  # if [[ "${database_loadbalancer_public_ip_address}" != "${database_loadbalancer_ips}" ]];
  # then
  #   database_loadbalancer_ips=${database_loadbalancer_public_ip_address}
  #   if [ -n "${database_loadbalancer_ips}" ]; then
  #       save_config_var "database_loadbalancer_ips" "${parameterfile_name}"
  #       re_run=1
  #   fi
  # fi

  # scs_loadbalancer_public_ip_address=$(terraform -chdir="${terraform_module_directory}" output -no-color scs_loadbalancer_ips | tr -d "\n"  | tr -d "("  | tr -d ")" | tr -d " ")
  # scs_loadbalancer_public_ip_address=$(echo ${scs_loadbalancer_public_ip_address/tolist/})
  # scs_loadbalancer_public_ip_address=$(echo ${scs_loadbalancer_public_ip_address/,]/]})
  # echo "SCS Load Balancer IP: $scs_loadbalancer_public_ip_address"

  # load_config_vars "${parameterfile_name}" "scs_server_loadbalancer_ips"
  # scs_server_loadbalancer_ips=$(echo ${scs_server_loadbalancer_ips} | xargs)

  # if [[ "${scs_loadbalancer_public_ip_address}" != "${scs_server_loadbalancer_ips}" ]];
  # then
  #   scs_server_loadbalancer_ips=${scs_loadbalancer_public_ip_address}
  #   if [ -n "${scs_server_loadbalancer_ips}" ]; then
  #       save_config_var "scs_server_loadbalancer_ips" "${parameterfile_name}"
  #       re_run=1
  #   fi
  # fi

  # if [ 1 == $re_run ] ; then
  #     if [ 1 == $called_from_ado ] ; then
  #         terraform -chdir="${terraform_module_directory}" apply -parallelism="${parallelism}" -no-color -compact-warnings $allParams  2>error.log
  #     else
  #         terraform -chdir="${terraform_module_directory}" apply -parallelism="${parallelism}" $allParams  2>error.log
  #     fi
  # fi

  rg_name=$(terraform -chdir="${terraform_module_directory}" output -no-color -raw created_resource_group_name | tr -d \")

  echo ""
  echo ""
  echo "#########################################################################################"
  echo "#                                                                                       #"
  echo -e "#                        $cyan  Capturing telemetry  $resetformatting                                        #"
  echo "#                                                                                       #"
  echo "#########################################################################################"
  echo ""
  echo ""
  full_script_path="$(realpath "${BASH_SOURCE[0]}")"
  script_directory="$(dirname "${full_script_path}")"
  az deployment group create --resource-group ${rg_name} --name "SAP_${rg_name}" --subscription $ARM_SUBSCRIPTION_ID --template-file "${script_directory}/templates/empty-deployment.json" --output none

fi

if [ "${deployment_system}" == sap_landscape ]; then
  save_config_vars "${system_config_information}" \
    landscape_tfstate_key

  rg_name=$(terraform -chdir="${terraform_module_directory}" output -no-color -raw created_resource_group_name | tr -d \")
  echo ""
  echo ""
  echo "#########################################################################################"
  echo "#                                                                                       #"
  echo -e "#                        $cyan  Capturing telemetry  $resetformatting                                        #"
  echo "#                                                                                       #"
  echo "#########################################################################################"
  echo ""
  echo ""
  full_script_path="$(realpath "${BASH_SOURCE[0]}")"
  script_directory="$(dirname "${full_script_path}")"
  az deployment group create --resource-group ${rg_name} --name "SAP-WORKLOAD-ZONE_${rg_name}" --template-file "${script_directory}/templates/empty-deployment.json" --output none
fi

if [ "${deployment_system}" == sap_library ]; then
  REMOTE_STATE_SA=$(terraform -chdir="${terraform_module_directory}" output -no-color -raw remote_state_storage_account_name | tr -d \")
  sapbits_storage_account_name=$(terraform -chdir="${terraform_module_directory}" output -no-color -raw sapbits_storage_account_name | tr -d \")
  random_id_b64=$(terraform -chdir="${terraform_module_directory}" output -no-color -raw random_id_b64 | tr -d \")
  temp=$(echo "${random_id_b64}" | grep -m1 "Warning")
  if [ -z "${temp}" ]; then
    temp=$(echo "${random_id_b64}" | grep "Backend reinitialization required")
    if [ -z "${temp}" ]; then
      save_config_var "library_random_id" "${random_id_b64}"
      return_value=0
    fi
  fi

  if [ 1 == $called_from_ado ]; then

    if [ -n "${sapbits_storage_account_name}" ]; then
      az_var=$(az pipelines variable-group variable list --group-id ${VARIABLE_GROUP_ID} --query "INSTALLATION_MEDIA_ACCOUNT.value")
      if [ -z ${az_var} ]; then
        az pipelines variable-group variable create --group-id ${VARIABLE_GROUP_ID} --name INSTALLATION_MEDIA_ACCOUNT --value "${sapbits_storage_account_name}" --output none --only-show-errors
      else
        az pipelines variable-group variable update --group-id ${VARIABLE_GROUP_ID} --name INSTALLATION_MEDIA_ACCOUNT --value "${sapbits_storage_account_name}" --output none --only-show-errors
      fi
    fi
    if [ -n "${random_id_b64}" ]; then
      az_var=$(az pipelines variable-group variable list --group-id ${VARIABLE_GROUP_ID} --query "LIBRARY_RANDOM_ID_SEED.value")
      if [ -z ${az_var} ]; then
        az pipelines variable-group variable create --group-id ${VARIABLE_GROUP_ID} --name LIBRARY_RANDOM_ID_SEED --value "${random_id_b64}" --output none --only-show-errors
      else
        az pipelines variable-group variable update --group-id ${VARIABLE_GROUP_ID} --name LIBRARY_RANDOM_ID_SEED --value "${random_id_b64}" --output none --only-show-errors
      fi
    fi

  fi

  get_and_store_sa_details "${REMOTE_STATE_SA}" "${system_config_information}"
  rg_name=$(terraform -chdir="${terraform_module_directory}" output -no-color -raw created_resource_group_name | tr -d \")

  echo ""
  echo ""
  echo "#########################################################################################"
  echo "#                                                                                       #"
  echo -e "#                        $cyan  Capturing telemetry  $resetformatting                                        #"
  echo "#                                                                                       #"
  echo "#########################################################################################"
  echo ""
  echo ""

  full_script_path="$(realpath "${BASH_SOURCE[0]}")"
  script_directory="$(dirname "${full_script_path}")"
  az deployment group create --resource-group ${rg_name} --name "SAP-LIBRARY_${rg_name}" --template-file "${script_directory}/templates/empty-deployment.json" --output none

fi

if [ -f "${system_config_information}".err ]; then
  cat "${system_config_information}".err
  rm "${system_config_information}".err
fi

unset TF_DATA_DIR

#################################################################################
#                                                                               #
#                           Copy tfvars to storage account                      #
#                                                                               #
#################################################################################

useSAS=$(az storage account show --name "${REMOTE_STATE_SA}" --query allowSharedKeyAccess --subscription "${STATE_SUBSCRIPTION}" --out tsv)

if [ "$useSAS" = "true" ]; then
  az storage blob upload --file "${parameterfile}" --container-name tfvars/"${state_path}"/"${key}" --name "${parameterfile_name}" --subscription "${STATE_SUBSCRIPTION}" --account-name "${REMOTE_STATE_SA}" --no-progress --overwrite --only-show-errors --output none
else
  az storage blob upload --file "${parameterfile}" --container-name tfvars/"${state_path}"/"${key}" --name "${parameterfile_name}" --subscription "${STATE_SUBSCRIPTION}" --account-name "${REMOTE_STATE_SA}" --auth-mode login --no-progress --overwrite --only-show-errors --output none
fi

if [ "${deployment_system}" == sap_system ]; then
  echo "Uploading the yaml files from ${param_dirname} to the storage account"
  if [ "$useSAS" = "true" ]; then
    az storage blob upload --file sap-parameters.yaml --container-name tfvars/"${state_path}"/"${key}" --name sap-parameters.yaml --subscription "${STATE_SUBSCRIPTION}" --account-name "${REMOTE_STATE_SA}" --no-progress --overwrite --only-show-errors --output none
  else
    az storage blob upload --file sap-parameters.yaml --container-name tfvars/"${state_path}"/"${key}" --name sap-parameters.yaml --subscription "${STATE_SUBSCRIPTION}" --account-name "${REMOTE_STATE_SA}" --auth-mode login --no-progress --overwrite --only-show-errors --output none
  fi
  hosts_file=$(ls *_hosts.yaml)
  if [ "$useSAS" = "true" ]; then
    az storage blob upload --file "${hosts_file}" --container-name tfvars/"${state_path}"/"${key}" --name "${hosts_file}" --subscription "${STATE_SUBSCRIPTION}" --account-name "${REMOTE_STATE_SA}" --no-progress --overwrite --only-show-errors --output none
  else
    az storage blob upload --file "${hosts_file}" --container-name tfvars/"${state_path}"/"${key}" --name "${hosts_file}" --subscription "${STATE_SUBSCRIPTION}" --account-name "${REMOTE_STATE_SA}" --auth-mode login --no-progress --overwrite --only-show-errors --output none
  fi
fi

if [ "${deployment_system}" == sap_landscape ]; then
  if [ "$useSAS" = "true" ]; then
    az storage blob upload --file "${system_config_information}" --container-name tfvars/.sap_deployment_automation --name "${environment}${region_code}${network_logical_name}" --subscription "${STATE_SUBSCRIPTION}" --account-name "${REMOTE_STATE_SA}" --no-progress --overwrite --only-show-errors --output none
  else
    az storage blob upload --file "${system_config_information}" --container-name tfvars/.sap_deployment_automation --name "${environment}${region_code}${network_logical_name}" --subscription "${STATE_SUBSCRIPTION}" --account-name "${REMOTE_STATE_SA}" --auth-mode login --no-progress --overwrite --only-show-errors --output none
  fi
fi
if [ "${deployment_system}" == sap_library ]; then
  deployer_config_information="${automation_config_directory}"/"${environment}""${region_code}"
  if [ "$useSAS" = "true" ]; then
    az storage blob upload --file "${deployer_config_information}" --container-name tfvars/.sap_deployment_automation --name "${environment}${region_code}" --subscription "${STATE_SUBSCRIPTION}" --account-name "${REMOTE_STATE_SA}" --no-progress --overwrite --only-show-errors --output none
  else
    az storage blob upload --file "${deployer_config_information}" --container-name tfvars/.sap_deployment_automation --name "${environment}${region_code}" --subscription "${STATE_SUBSCRIPTION}" --account-name "${REMOTE_STATE_SA}" --auth-mode login --no-progress --overwrite --only-show-errors --output none
  fi
fi

echo ""
echo "#########################################################################################"
echo "#                                                                                       #"
echo -e "#                        $green Deployment completed $resetformatting                                         #"
echo "#                                                                                       #"
echo "#########################################################################################"
echo ""

exit $return_value<|MERGE_RESOLUTION|>--- conflicted
+++ resolved
@@ -321,8 +321,6 @@
   account_set=1
 fi
 
-<<<<<<< HEAD
-=======
 if [[ -n $STATE_SUBSCRIPTION ]]; then
   echo ""
   echo "#########################################################################################"
@@ -350,7 +348,6 @@
   account_set=1
 fi
 
->>>>>>> a97e22cf
 if [[ -z $REMOTE_STATE_SA ]]; then
   load_config_vars "${system_config_information}" "REMOTE_STATE_SA"
   load_config_vars "${system_config_information}" "REMOTE_STATE_RG"

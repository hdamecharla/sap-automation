# Write-Host "<Experimental>..............." -ForegroundColor Cyan

function Show-Menu($data) {
  Write-Host "================ $Title ================"
  $i = 1
  foreach ($d in $data) {
    Write-Host "($i): Select '$i' for $($d)"
    $i++
  }

  Write-Host "q: Select 'q' for Exit"

}

#region Initialize
# Initialize variables from Environment variables

$ADO_Organization = $Env:SDAF_ADO_ORGANIZATION
$ADO_Project = $Env:SDAF_ADO_PROJECT
$ARM_TENANT_ID = $Env:ARM_TENANT_ID
$Control_plane_code = $Env:SDAF_CONTROL_PLANE_CODE
$Control_plane_subscriptionID = $Env:SDAF_ControlPlaneSubscriptionID
$ControlPlaneSubscriptionName = $Env:SDAF_ControlPlaneSubscriptionName

if ($IsWindows) { $pathSeparator = "\" } else { $pathSeparator = "/" }
#endregion

$versionLabel = "v3.11.0.3"

# az logout

# az account clear

# if ($ARM_TENANT_ID.Length -eq 0) {
#   az login --output none --only-show-errors --scope https://graph.microsoft.com//.default
# }
# else {
#   az login --output none --tenant $ARM_TENANT_ID --only-show-errors --scope https://graph.microsoft.com//.default
# }

# Check if access to the Azure DevOps organization is available and prompt for PAT if needed
# Exact permissions required, to be validated, and included in the Read-Host text.

if ($Env:AZURE_DEVOPS_EXT_PAT.Length -gt 0) {
  Write-Host "Using the provided Personal Access Token (PAT) to authenticate to the Azure DevOps organization $ADO_Organization" -ForegroundColor Yellow
}

$checkPAT = (az devops user list --organization $ADO_Organization --only-show-errors --top 1)
if ($checkPAT.Length -eq 0) {
  $env:AZURE_DEVOPS_EXT_PAT = Read-Host "Please enter your Personal Access Token (PAT) with full access to the Azure DevOps organization $ADO_Organization"
  $verifyPAT = (az devops user list --organization $ADO_Organization --only-show-errors --top 1)
  if ($verifyPAT.Length -eq 0) {
    Read-Host -Prompt "Failed to authenticate to the Azure DevOps organization, press <any key> to exit"
    exit
  }
  else {
    Write-Host "Successfully authenticated to the Azure DevOps organization $ADO_Organization" -ForegroundColor Green
  }
}
else {
  Write-Host "Successfully authenticated to the Azure DevOps organization $ADO_Organization" -ForegroundColor Green
}

Write-Host ""
Write-Host ""

if (Test-Path ".${pathSeparator}start.md") { Write-Host "Removing start.md" ; Remove-Item ".${pathSeparator}start.md" }

if ($Env:SDAF_AuthenticationMethod.Length -eq 0) {
  $Title = "Select the authentication method to use"
  $data = @('Service Principal', 'Managed Identity')
  Show-Menu($data)
  $selection = Read-Host $Title
  $authenticationMethod = $data[$selection - 1]

}
else {
  $authenticationMethod = $Env:SDAF_AuthenticationMethod
}

Write-Host "Using authentication method: $authenticationMethod" -ForegroundColor Yellow

az config set extension.use_dynamic_install=yes_without_prompt --only-show-errors

az extension add --name azure-devops --only-show-errors

#region Validate parameters

if ($Control_plane_subscriptionID.Length -eq 0) {
  Write-Host "$Env:ControlPlaneSubscriptionID is not set!" -ForegroundColor Red
  $Title = "Choose the subscription for the Control Plane"
  $subscriptions = $(az account list --query "[].{Name:name}" -o table | Sort-Object)
  Show-Menu($subscriptions[2..($subscriptions.Length - 1)])

  $selection = Read-Host $Title

  $selectionOffset = [convert]::ToInt32($selection, 10) + 1

  $ControlPlaneSubscriptionName = $subscriptions[$selectionOffset]

  az account set --subscription $ControlPlaneSubscriptionName
  $Control_plane_subscriptionID = (az account show --query id -o tsv)
}
else {
  az account set --sub $Control_plane_subscriptionID
  $ControlPlaneSubscriptionName = (az account show --query name -o tsv)
}

if ($ControlPlaneSubscriptionName.Length -eq 0) {
  Write-Host "ControlPlaneSubscriptionName is not set"
  exit
}

if ($ADO_Organization.Length -eq 0) {
  Write-Host "Organization is not set"
  $ADO_Organization = Read-Host "Enter your ADO organization URL"
}
else {
  Write-Host "Using Organization: $ADO_Organization" -foregroundColor Yellow
}

if ($Control_plane_code.Length -eq 0) {
  Write-Host "Control plane code is not set (MGMT, etc)"
  $Control_plane_code = Read-Host "Enter your Control plane code"
}
else {
  Write-Host "Using Control plane code: $Control_plane_code" -foregroundColor Yellow
}

$ControlPlanePrefix = "SDAF-" + $Control_plane_code

if ($Env:SDAF_POOL_NAME.Length -eq 0) {
  $Pool_Name = $ControlPlanePrefix + "-POOL"
}
else {
  $Pool_Name = $Env:SDAF_POOL_NAME
}

$WebApp = $true
if ($Env:SDAF_WEBAPP -eq "true") {
  $ApplicationName = $ControlPlanePrefix + "-configuration-app"

  if ($Env:SDAF_APP_NAME.Length -ne 0) {
    $ApplicationName = $Env:SDAF_APP_NAME
  }
}
else {
  $WebApp = $false
}

$confirmation = Read-Host "Use Agent pool with name '$Pool_Name' y/n?"
if ($confirmation -ne 'y') {
  $Pool_Name = Read-Host "Enter the name of the agent pool"
}

$pipeline_permission_url = ""

$import_code = $false

$APP_REGISTRATION_ID = ""
$WEB_APP_CLIENT_SECRET = "Enter your App registration secret here"

#endregion

$fname = "start.md"

Add-Content -Path $fname -Value "# Welcome to the SDAF Wiki"
Add-Content -Path $fname -Value ""
Add-Content -Path $fname -Value "## Deployment details"
Add-Content -Path $fname -Value ""
Add-Content -Path $fname -Value "Azure DevOps organization: $ADO_Organization"

#region Install extension

Write-Host "Installing the DevOps extensions" -ForegroundColor Green
$extension_name = (az devops extension list --organization $ADO_Organization --query "[?extensionName=='Post Build Cleanup'].extensionName | [0]")

if ($extension_name.Length -eq 0) {
  az devops extension install --organization $ADO_Organization --extension PostBuildCleanup --publisher-id mspremier --output none
}

#endregion

#region Create DevOps project
$Project_ID = (az devops project list --organization $ADO_ORGANIZATION --query "[value[]] | [0] | [? name=='$ADO_PROJECT'].id | [0]" --out tsv)

if ($Project_ID.Length -eq 0) {
  Write-Host "Creating the project: " $ADO_PROJECT -ForegroundColor Green
  $Project_ID = (az devops project create --name $ADO_PROJECT --description 'SDAF Automation Project' --organization $ADO_ORGANIZATION --visibility private --source-control git --query id --output tsv)

  Add-Content -Path $fname -Value ""
  Add-Content -Path $fname -Value "Using Azure DevOps Project: $ADO_PROJECT"

  az devops configure --defaults organization=$ADO_ORGANIZATION project=$ADO_PROJECT

  $repo_id = (az repos list --query "[?name=='$ADO_Project'].id | [0]" --out tsv)

  Write-Host "Importing the content from GitHub" -ForegroundColor Green
  az repos import create --git-url https://github.com/Azure/SAP-automation-bootstrap --repository $repo_id --output none

  az repos update --repository $repo_id --default-branch main --output none

}

else {

  Add-Content -Path $fname -Value ""
  Add-Content -Path $fname -Value "DevOps Project: $ADO_PROJECT"

  Write-Host "Using an existing project"

  az devops configure --defaults organization=$ADO_ORGANIZATION project=$ADO_PROJECT

  $repo_id = (az repos list --query "[?name=='$ADO_Project'].id | [0]" --output tsv)
  if ($repo_id.Length -ne 0) {
    Write-Host "Using repository '$ADO_Project'" -ForegroundColor Green
  }

  $repo_size = (az repos list --query "[?name=='$ADO_Project'].size | [0]" --output tsv)

  if ($repo_size -eq 0) {
    Write-Host "Importing the repository from GitHub" -ForegroundColor Green

    Add-Content -Path $fname -Value ""
    Add-Content -Path $fname -Value "Terraform and Ansible code repository stored in the DevOps project (sap-automation)"

    az repos import create --git-url https://github.com/Azure/SAP-automation-bootstrap --repository $repo_id --output tsv
    if ($LastExitCode -eq 1) {
      Write-Host "The repository already exists" -ForegroundColor Yellow
      Write-Host "Creating repository 'SDAF Configuration'" -ForegroundColor Green
      $repo_id = (az repos create --name "SDAF Configuration" --query id --output tsv)
      az repos import create --git-url https://github.com/Azure/SAP-automation-bootstrap --repository $repo_id --output none
    }

  }
  else {
    $confirmation = Read-Host "The repository already exists, use it? y/n"
    if ($confirmation -ne 'y') {
      Write-Host "Creating repository 'SDAF Configuration'" -ForegroundColor Green
      $repo_id = (az repos create --name "SDAF Configuration" --query id --output tsv)
      az repos import create --git-url https://github.com/Azure/SAP-automation-bootstrap --repository $repo_id --output none
    }
  }

  az repos update --repository $repo_id --default-branch main --output none
}

$confirmation = Read-Host "You can optionally import the Terraform and Ansible code from GitHub into Azure DevOps, however, this should only be done if you cannot access github from the Azure DevOps agent or if you intend to customize the code. Do you want to run the code from GitHub y/n?"
if ($confirmation -ne 'y') {
  Add-Content -Path $fname -Value ""
  Add-Content -Path $fname -Value "Using the code from the sap-automation repository"

  $import_code = $true
  $repo_name = "sap-automation"
  Write-Host "Creating $repo_name repository" -ForegroundColor Green
  az repos create --name $repo_name --query id --output none
  $code_repo_id = (az repos list --query "[?name=='$repo_name'].id | [0]" --out tsv)
  az repos import create --git-url https://github.com/Azure/SAP-automation --repository $code_repo_id --output none
  az repos update --repository $code_repo_id --default-branch main --output none

  $import_code = $true
  $repo_name = "sap-samples"
  Write-Host "Creating $repo_name repository" -ForegroundColor Green
  az repos create --name $repo_name --query id --output none
  $sample_repo_id = (az repos list --query "[?name=='$repo_name'].id | [0]" --out tsv)
  az repos import create --git-url https://github.com/Azure/SAP-automation-samples --repository $sample_repo_id --output none
  az repos update --repository $sample_repo_id --default-branch main --output none

  if ($ADO_Project -ne "SAP Deployment Automation Framework") {

    Write-Host "Using a non standard DevOps project name, need to update some of the parameter files" -ForegroundColor Green

    $objectId = (az devops invoke --area git --resource refs --route-parameters project=$ADO_Project repositoryId=$repo_id --query-parameters filter=heads/main --query value[0] | ConvertFrom-Json).objectId


    $templatename = "resources.yml"
    if (Test-Path $templatename) {
      Remove-Item $templatename
    }

    Add-Content -Path $templatename ""
    Add-Content -Path $templatename "parameters:"
    Add-Content -Path $templatename "  - name: stages"
    Add-Content -Path $templatename "    type: stageList"
    Add-Content -Path $templatename "    default: []"
    Add-Content -Path $templatename ""
    Add-Content -Path $templatename "stages:"
    Add-Content -Path $templatename "  - `${{ parameters.stages }}"
    Add-Content -Path $templatename ""
    Add-Content -Path $templatename "resources:"
    Add-Content -Path $templatename "  repositories:"
    Add-Content -Path $templatename "    - repository: sap-automation"
    Add-Content -Path $templatename "      type: git"
    Add-Content -Path $templatename "      name: $ADO_Project/sap-automation"
    Add-Content -Path $templatename -Value ("      ref: refs/heads/main")
    #Add-Content -Path $templatename -Value ("      ref: refs/tags/" + $versionLabel)

    $cont = Get-Content -Path $templatename -Raw

    $inputfile = "sdaf.json"

    $postBody = [PSCustomObject]@{
      refUpdates = @(@{
          name        = "refs/heads/main"
          oldObjectId = $objectId
        })
      commits    = @(@{
          comment = "Updated repository.yml"
          changes = @(@{
              changetype = "edit"
              item       = @{path = "/pipelines/resources.yml" }
              newContent = @{content = [Convert]::ToBase64String([Text.Encoding]::ASCII.GetBytes($cont))
                contentType          = "base64Encoded"
              }

            })
        })
    }

    Set-Content -Path $inputfile -Value ($postBody | ConvertTo-Json -Depth 6)

    az devops invoke `
      --area git --resource pushes `
      --route-parameters project=$ADO_Project repositoryId=$repo_id `
      --http-method POST --in-file "SDAF.json" `
      --api-version "6.0" --output none

    Remove-Item $templatename
    $templatename = "resources_including_samples.yml"
    Add-Content -Path $templatename ""
    Add-Content -Path $templatename "parameters:"
    Add-Content -Path $templatename "  - name: stages"
    Add-Content -Path $templatename "    type: stageList"
    Add-Content -Path $templatename "    default: []"
    Add-Content -Path $templatename ""
    Add-Content -Path $templatename "stages:"
    Add-Content -Path $templatename "  - `${{ parameters.stages }}"
    Add-Content -Path $templatename ""
    Add-Content -Path $templatename "resources:"
    Add-Content -Path $templatename "  repositories:"
    Add-Content -Path $templatename "    - repository: sap-automation"
    Add-Content -Path $templatename "      type: git"
    Add-Content -Path $templatename "      name: $ADO_Project/sap-automation"
    Add-Content -Path $templatename -Value ("      ref: refs/heads/main")
    #Add-Content -Path $templatename -Value ("      ref: refs/tags/" + $versionLabel)
    Add-Content -Path $templatename "    - repository: sap-samples"
    Add-Content -Path $templatename "      type: git"
    Add-Content -Path $templatename "      name: $ADO_Project/sap-samples"
    Add-Content -Path $templatename "      ref: refs/heads/main"

    $objectId = (az devops invoke --area git --resource refs --route-parameters project=$ADO_Project repositoryId=$repo_id --query-parameters filter=heads/main --query value[0] | ConvertFrom-Json).objectId

    Remove-Item "sdaf.json"
    $cont = Get-Content -Path $templatename -Raw

    $postBody = [PSCustomObject]@{
      refUpdates = @(@{
          name        = "refs/heads/main"
          oldObjectId = $objectId
        })
      commits    = @(@{
          comment = "Updated resources_including_samples.yml"
          changes = @(@{
              changetype = "edit"
              item       = @{path = "/pipelines/resources_including_samples.yml" }
              newContent = @{content = [Convert]::ToBase64String([Text.Encoding]::ASCII.GetBytes($cont))
                contentType          = "base64Encoded"
              }

            })
        })
    }

    Set-Content -Path $inputfile -Value ($postBody | ConvertTo-Json -Depth 6)

    az devops invoke `
      --area git --resource pushes `
      --route-parameters project=$ADO_Project repositoryId=$repo_id `
      --http-method POST --in-file "SDAF.json" `
      --api-version "6.0" --output none

    Remove-Item $templatename
  }

  $code_repo_id = (az repos list --query "[?name=='sap-automation'].id | [0]" --out tsv)

  $queryString = "?api-version=6.0-preview"
  $pipeline_permission_url = "$ADO_ORGANIZATION/$projectID/_apis/pipelines/pipelinePermissions/repository/$projectID.$code_repo_id$queryString"
}
else {
  Add-Content -Path $fname -Value ""
  Add-Content -Path $fname -Value "Using the code directly from GitHub"

  $resources_url = $ADO_ORGANIZATION + "/_git/" + [uri]::EscapeDataString($ADO_Project) + "?path=/pipelines/resources.yml"

  $log = ("Please update [resources.yml](" + $resources_url + ") to point to Github instead of Azure DevOps.")

  $gh_connection_url = $ADO_ORGANIZATION + "/" + [uri]::EscapeDataString($ADO_Project) + "/_settings/adminservices"
  Write-Host ""
  Write-Host "The browser will now open, please create a new Github connection, record the name of the connection."
  Write-Host "URL: " $gh_connection_url
  Start-Process $gh_connection_url
  Read-Host "Please press enter when you have created the connection"

  $ghConn = (az devops service-endpoint list --query "[?type=='github'].name | [0]" --out tsv)

  $objectId = (az devops invoke --area git --resource refs --route-parameters project=$ADO_Project repositoryId=$repo_id --query-parameters filter=heads/main --query value[0] | ConvertFrom-Json).objectId

  $templatename = "resources.yml"
  if (Test-Path $templatename) {
    Remove-Item $templatename
  }

  Add-Content -Path $templatename ""
  Add-Content -Path $templatename "parameters:"
  Add-Content -Path $templatename "  - name: stages"
  Add-Content -Path $templatename "    type: stageList"
  Add-Content -Path $templatename "    default: []"
  Add-Content -Path $templatename ""
  Add-Content -Path $templatename "stages:"
  Add-Content -Path $templatename "  - `${{ parameters.stages }}"
  Add-Content -Path $templatename ""
  Add-Content -Path $templatename "resources:"
  Add-Content -Path $templatename "  repositories:"
  Add-Content -Path $templatename "    - repository: sap-automation"
  Add-Content -Path $templatename "      type: GitHub"
  Add-Content -Path $templatename -Value ("      endpoint: " + $ghConn)
  Add-Content -Path $templatename "      name: Azure/sap-automation"
  Add-Content -Path $templatename "      ref: refs/heads/main"
  #  Add-Content -Path $templatename -Value ("      ref: refs/tags/" + $versionLabel)

  $cont = Get-Content -Path $templatename -Raw

  $inputfile = "sdaf.json"

  $postBody = [PSCustomObject]@{
    refUpdates = @(@{
        name        = "refs/heads/main"
        oldObjectId = $objectId
      })
    commits    = @(@{
        comment = "Updated repository.yml"
        changes = @(@{
            changetype = "edit"
            item       = @{path = "/pipelines/resources.yml" }
            newContent = @{content = [Convert]::ToBase64String([Text.Encoding]::ASCII.GetBytes($cont))
              contentType          = "base64Encoded"
            }

          })
      })
  }

  Set-Content -Path $inputfile -Value ($postBody | ConvertTo-Json -Depth 6)

  az devops invoke `
    --area git --resource pushes `
    --route-parameters project=$ADO_Project repositoryId=$repo_id `
    --http-method POST --in-file $inputfile `
    --api-version "6.0" --output none

  Remove-Item $templatename
  $templatename = "resources_including_samples.yml"

  Add-Content -Path $templatename "parameters:"
  Add-Content -Path $templatename " - name: stages"
  Add-Content -Path $templatename "   type: stageList"
  Add-Content -Path $templatename "   default: []"
  Add-Content -Path $templatename ""
  Add-Content -Path $templatename "stages:"
  Add-Content -Path $templatename " - `${{ parameters.stages }}"
  Add-Content -Path $templatename ""
  Add-Content -Path $templatename "resources:"
  Add-Content -Path $templatename "  repositories:"
  Add-Content -Path $templatename "   - repository: sap-automation"
  Add-Content -Path $templatename "     type: GitHub"
  Add-Content -Path $templatename -Value ("     endpoint: " + $ghConn)
  Add-Content -Path $templatename "     name: Azure/sap-automation"
  Add-Content -Path $templatename "     ref: refs/heads/main"
  Add-Content -Path $templatename "   - repository: sap-samples"
  Add-Content -Path $templatename "     type: GitHub"
  Add-Content -Path $templatename -Value ("     endpoint: " + $ghConn)
  Add-Content -Path $templatename "     name: Azure/sap-automation-samples"
  Add-Content -Path $templatename "     ref: refs/heads/main"

  $cont2 = Get-Content -Path $templatename -Raw

  $objectId = (az devops invoke --area git --resource refs --route-parameters project=$ADO_Project repositoryId=$repo_id --query-parameters filter=heads/main --query value[0] | ConvertFrom-Json).objectId

  Remove-Item "sdaf.json"

  $postBody = [PSCustomObject]@{
    refUpdates = @(@{
        name        = "refs/heads/main"
        oldObjectId = $objectId
      })
    commits    = @(@{
        comment = "Updated resources_including_samples.yml"
        changes = @(@{
            changetype = "edit"
            item       = @{path = "/pipelines/resources_including_samples.yml" }
            newContent = @{content = [Convert]::ToBase64String([Text.Encoding]::ASCII.GetBytes($cont2))
              contentType          = "base64Encoded"
            }

          })
      })
  }

  Set-Content -Path $inputfile -Value ($postBody | ConvertTo-Json -Depth 6)

  az devops invoke `
    --area git --resource pushes `
    --route-parameters project=$ADO_Project repositoryId=$repo_id `
    --http-method POST --in-file $inputfile `
    --api-version "6.0" --output none

  Remove-Item $templatename
  Remove-Item $inputfile

}

#endregion

$repo_id = (az repos list --query "[?name=='$ADO_Project'].id | [0]" --out tsv)
$repo_name = (az repos list --query "[?name=='$ADO_Project'].name | [0]" --out tsv)

$SUserName = 'Enter your S User'
$SPassword = 'Enter your S user password'

$provideSUser = Read-Host "Do you want to provide the S user details y/n?"
if ($provideSUser -eq 'y') {
  $SUserName = Read-Host "Enter your S User ID"
  $SPassword = Read-Host "Enter your S user password"
}

$groups = New-Object System.Collections.Generic.List[System.Object]
$pipelines = New-Object System.Collections.Generic.List[System.Object]

Write-Host "Creating the variable group SDAF-General" -ForegroundColor Green

$general_group_id = (az pipelines variable-group list --query "[?name=='SDAF-General'].id | [0]" --only-show-errors)
if ($general_group_id.Length -eq 0) {
  az pipelines variable-group create --name SDAF-General --variables ANSIBLE_HOST_KEY_CHECKING=false Deployment_Configuration_Path=WORKSPACES Branch=main tf_version="1.9.5" ansible_core_version="2.15" S-Username=$SUserName S-Password=$SPassword --output yaml --authorize true --output none
  $general_group_id = (az pipelines variable-group list --query "[?name=='SDAF-General'].id | [0]" --only-show-errors)
  az pipelines variable-group variable update --group-id $general_group_id --name "S-Password" --value $SPassword --secret true --output none --only-show-errors
}

$groups.Add($general_group_id)

#region Create pipelines
Write-Host "Creating the pipelines in repo: " $repo_name "(" $repo_id ")" -foregroundColor Green

Add-Content -Path $fname -Value ""
Add-Content -Path $fname -Value "### Pipelines"
Add-Content -Path $fname -Value ""

$pipeline_name = 'Create Control Plane configuration'
$sample_pipeline_id = (az pipelines list --query "[?name=='$pipeline_name'].id | [0]")
if ($sample_pipeline_id.Length -eq 0) {
  az pipelines create --name $pipeline_name --branch main --description 'Create sample configuration' --skip-run --yaml-path "/pipelines/22-sample-deployer-configuration.yml" --repository $repo_id --repository-type tfsgit --output none --only-show-errors
  $sample_pipeline_id = (az pipelines list --query "[?name=='$pipeline_name'].id | [0]")
}
$this_pipeline_url = $ADO_ORGANIZATION + "/" + [uri]::EscapeDataString($ADO_Project) + "/_build?definitionId=" + $sample_pipeline_id
$log = ("[" + $pipeline_name + "](" + $this_pipeline_url + ")")
Add-Content -Path $fname -Value $log

$pipeline_name = 'Deploy Control plane'
$control_plane_pipeline_id = (az pipelines list --query "[?name=='$pipeline_name'].id | [0]")
if ($control_plane_pipeline_id.Length -eq 0) {
  az pipelines create --name $pipeline_name --branch main --description 'Deploys the control plane' --skip-run --yaml-path "/pipelines/01-deploy-control-plane.yml" --repository $repo_id --repository-type tfsgit --output none --only-show-errors
  $control_plane_pipeline_id = (az pipelines list --query "[?name=='$pipeline_name'].id | [0]")
}

$pipelines.Add($control_plane_pipeline_id)

$this_pipeline_url = $ADO_ORGANIZATION + "/" + [uri]::EscapeDataString($ADO_Project) + "/_build?definitionId=" + $control_plane_pipeline_id
$log = ("[" + $pipeline_name + "](" + $this_pipeline_url + ")")
Add-Content -Path $fname -Value $log

$pipeline_name = 'SAP Workload Zone deployment'
$wz_pipeline_id = (az pipelines list --query "[?name=='$pipeline_name'].id | [0]")
if ($wz_pipeline_id.Length -eq 0) {
  az pipelines create --name $pipeline_name --branch main --description 'Deploys the workload zone' --skip-run --yaml-path "/pipelines/02-sap-workload-zone.yml" --repository $repo_id --repository-type tfsgit --output none --only-show-errors
  $wz_pipeline_id = (az pipelines list --query "[?name=='$pipeline_name'].id | [0]")
}

$pipelines.Add($wz_pipeline_id)

$this_pipeline_url = $ADO_ORGANIZATION + "/" + [uri]::EscapeDataString($ADO_Project) + "/_build?definitionId=" + $wz_pipeline_id
$log = ("[" + $pipeline_name + "](" + $this_pipeline_url + ")")
Add-Content -Path $fname -Value $log

$pipeline_name = 'SAP SID Infrastructure deployment'
$system_pipeline_id = (az pipelines list --query "[?name=='$pipeline_name'].id | [0]")
if ($system_pipeline_id.Length -eq 0) {
  az pipelines create --name $pipeline_name --branch main --description 'Deploys the infrastructure required for a SAP SID deployment' --skip-run --yaml-path "/pipelines/03-sap-system-deployment.yml" --repository $repo_id --repository-type tfsgit --output none --only-show-errors
  $system_pipeline_id = (az pipelines list --query "[?name=='$pipeline_name'].id | [0]")
}
$pipelines.Add($system_pipeline_id)

$this_pipeline_url = $ADO_ORGANIZATION + "/" + [uri]::EscapeDataString($ADO_Project) + "/_build?definitionId=" + $system_pipeline_id
$log = ("[" + $pipeline_name + "](" + $this_pipeline_url + ")")
Add-Content -Path $fname -Value $log

$pipeline_name = 'SAP Software acquisition'
$pipeline_id = (az pipelines list --query "[?name=='$pipeline_name'].id | [0]")
if ($pipeline_id.Length -eq 0) {
  az pipelines create --name $pipeline_name --branch main --description 'Downloads the software from SAP' --skip-run --yaml-path "/pipelines/04-sap-software-download.yml" --repository $repo_id --repository-type tfsgit --output none --only-show-errors
  $pipeline_id = (az pipelines list --query "[?name=='$pipeline_name'].id | [0]")
}
$pipelines.Add($pipeline_id)

$this_pipeline_url = $ADO_ORGANIZATION + "/" + [uri]::EscapeDataString($ADO_Project) + "/_build?definitionId=" + $pipeline_id
$log = ("[" + $pipeline_name + "](" + $this_pipeline_url + ")")
Add-Content -Path $fname -Value $log

$pipeline_name = 'Configuration and SAP installation'
$installation_pipeline_id = (az pipelines list --query "[?name=='$pipeline_name'].id | [0]")
if ($installation_pipeline_id.Length -eq 0) {
  $installation_pipeline_id = (az pipelines create --name $pipeline_name --branch main --description 'Configures the Operating System and installs the SAP application' --skip-run --yaml-path "/pipelines/05-DB-and-SAP-installation.yml" --repository $repo_id --repository-type tfsgit --output none --only-show-errors)
  $installation_pipeline_id = (az pipelines list --query "[?name=='$pipeline_name'].id | [0]")
}
$pipelines.Add($installation_pipeline_id)

$this_pipeline_url = $ADO_ORGANIZATION + "/" + [uri]::EscapeDataString($ADO_Project) + "/_build?definitionId=" + $installation_pipeline_id
$log = ("[" + $pipeline_name + "](" + $this_pipeline_url + ")")
Add-Content -Path $fname -Value $log

$pipeline_name = 'SAP installation using SAP-CAL'
$sapcal_installation_pipeline_id = (az pipelines list --query "[?name=='$pipeline_name'].id | [0]")
if ($sapcal_installation_pipeline_id.Length -eq 0) {
  az pipelines create --name $pipeline_name --branch main --description 'Configures the Operating System and installs the SAP application using SAP CAL' --skip-run --yaml-path "/pipelines/07-sap-cal-installation.yml" --repository $repo_id --repository-type tfsgit --output none --only-show-errors
  $sapcal_installation_pipeline_id = (az pipelines list --query "[?name=='$pipeline_name'].id | [0]")
}
$pipelines.Add($sapcal_installation_pipeline_id)

$this_pipeline_url = $ADO_ORGANIZATION + "/" + [uri]::EscapeDataString($ADO_Project) + "/_build?definitionId=" + $sapcal_installation_pipeline_id
$log = ("[" + $pipeline_name + "](" + $this_pipeline_url + ")")
Add-Content -Path $fname -Value $log

$pipeline_name = 'Remove System or Workload Zone'
$pipeline_id = (az pipelines list --query "[?name=='$pipeline_name'].id | [0]")
if ($pipeline_id.Length -eq 0) {
  az pipelines create --name $pipeline_name --branch main --description 'Removes either the SAP system or the workload zone' --skip-run --yaml-path "/pipelines/10-remover-terraform.yml" --repository $repo_id --repository-type tfsgit --output none --only-show-errors
  $pipeline_id = (az pipelines list --query "[?name=='$pipeline_name'].id | [0]")
}
$pipelines.Add($pipeline_id)

$this_pipeline_url = $ADO_ORGANIZATION + "/" + [uri]::EscapeDataString($ADO_Project) + "/_build?definitionId=" + $pipeline_id
$log = ("[" + $pipeline_name + "](" + $this_pipeline_url + ")")
Add-Content -Path $fname -Value $log

$pipeline_name = 'Remove deployments via ARM'
$pipeline_id = (az pipelines list --query "[?name=='$pipeline_name'].id | [0]")
if ($pipeline_id.Length -eq 0) {
  az pipelines create --name $pipeline_name --branch main --description 'Removes the resource groups via ARM. Use this only as last resort' --skip-run --yaml-path "/pipelines/11-remover-arm-fallback.yml" --repository $repo_id --repository-type tfsgit --output none --only-show-errors
  $pipeline_id = (az pipelines list --query "[?name=='$pipeline_name'].id | [0]")
}
$pipelines.Add($pipeline_id)

$this_pipeline_url = $ADO_ORGANIZATION + "/" + [uri]::EscapeDataString($ADO_Project) + "/_build?definitionId=" + $pipeline_id
$log = ("[" + $pipeline_name + "](" + $this_pipeline_url + ")")
Add-Content -Path $fname -Value $log

$pipeline_name = 'Remove control plane'
$pipeline_id = (az pipelines list --query "[?name=='$pipeline_name'].id | [0]")
if ($pipeline_id.Length -eq 0) {
  az pipelines create --name $pipeline_name --branch main --description 'Removes the control plane' --skip-run --yaml-path "/pipelines/12-remove-control-plane.yml" --repository $repo_id --repository-type tfsgit --output none --only-show-errors
  $pipeline_id = (az pipelines list --query "[?name=='$pipeline_name'].id | [0]")
}
$pipelines.Add($pipeline_id)

$this_pipeline_url = $ADO_ORGANIZATION + "/" + [uri]::EscapeDataString($ADO_Project) + "/_build?definitionId=" + $pipeline_id
$log = ("[" + $pipeline_name + "](" + $this_pipeline_url + ")")
Add-Content -Path $fname -Value $log

if ($import_code) {
  $pipeline_name = 'Update repository'
  $pipeline_id = (az pipelines list --query "[?name=='$pipeline_name'].id | [0]")
  if ($pipeline_id.Length -eq 0) {
    az pipelines create --name $pipeline_name --branch main --description 'Updates the codebase' --skip-run --yaml-path "/pipelines/20-update-repositories.yml" --repository $repo_id --repository-type tfsgit --output none --only-show-errors
  }
  $pipeline_id = (az pipelines list --query "[?name=='$pipeline_name'].id | [0]")
  $this_pipeline_url = $ADO_ORGANIZATION + "/" + [uri]::EscapeDataString($ADO_Project) + "/_build?definitionId=" + $pipeline_id
  $log = ("[" + $pipeline_name + "](" + $this_pipeline_url + ")")
  Add-Content -Path $fname -Value $log
  $pipelines.Add($pipeline_id)
}


$pipeline_name = 'Update Pipelines'
$pipeline_id = (az pipelines list --query "[?name=='$pipeline_name'].id | [0]")
if ($pipeline_id.Length -eq 0) {
  az pipelines create --name $pipeline_name --branch main --description 'Updates the pipelines' --skip-run --yaml-path "/pipelines/21-update-pipelines.yml" --repository $repo_id --repository-type tfsgit --output none --only-show-errors
}
$pipeline_id = (az pipelines list --query "[?name=='$pipeline_name'].id | [0]")
$pipelines.Add($pipeline_id)

$this_pipeline_url = $ADO_ORGANIZATION + "/" + [uri]::EscapeDataString($ADO_Project) + "/_build?definitionId=" + $pipeline_id
$log = ("[" + $pipeline_name + "](" + $this_pipeline_url + ")")
Add-Content -Path $fname -Value $log

#endregion

Add-Content -Path $fname -Value ""
Add-Content -Path $fname -Value "### Variable Groups"
Add-Content -Path $fname -Value ""
Add-Content -Path $fname -Value "SDAF-General"
Add-Content -Path $fname -Value $ControlPlanePrefix
Add-Content -Path $fname -Value $WorkloadZonePrefix

Add-Content -Path $fname -Value "### Credentials"
Add-Content -Path $fname -Value ""
Add-Content -Path $fname -Value ("Web Application: " + $ApplicationName)

$MSI_objectId = $null
if ($authenticationMethod -eq "Managed Identity") {

  if ($Env:MSI_OBJECT_ID.Length -ne 0) {
    $MSI_objectId = $Env:MSI_OBJECT_ID
  }
  else {

    $Title = "Choose the subscription that contains the Managed Identity"
    $subscriptions = $(az account list --query "[].{Name:name}" -o table | Sort-Object)
    Show-Menu($subscriptions[2..($subscriptions.Length - 1)])
    $selection = Read-Host $Title

    $selectionOffset = [convert]::ToInt32($selection, 10) + 1

    $subscription = $subscriptions[$selectionOffset]
    Write-Host "Using subscription:" $subscription

    $Title = "Choose the Managed Identity"
    $identities = $(az identity list --query "[].{Name:name}" --subscription $subscription --output table | Sort-Object)
    Show-Menu($identities[2..($identities.Length - 1)])
    $selection = Read-Host $Title
    $selectionOffset = [convert]::ToInt32($selection, 10) + 1

    $identity = $identities[$selectionOffset]
    Write-Host "Using Managed Identity:" $identity

    $id = $(az identity list --query "[?name=='$identity'].id" --subscription $subscription --output tsv)
    $MSI_objectId = $(az identity show --ids $id --query "principalId" --output tsv)

  }
}

#region App registration
if ($WebApp) {
  Write-Host "Creating the App registration in Azure Active Directory" -ForegroundColor Green

  $found_appRegistration = (az ad app list --all --filter "startswith(displayName, '$ApplicationName')" --query  "[?displayName=='$ApplicationName'].displayName | [0]" --only-show-errors)

  if ($found_appRegistration.Length -ne 0) {
    Write-Host "Found an existing App Registration:" $ApplicationName
    $ExistingData = (az ad app list --all --filter "startswith(displayName, '$ApplicationName')" --query  "[?displayName=='$ApplicationName']| [0]" --only-show-errors) | ConvertFrom-Json

    $APP_REGISTRATION_ID = $ExistingData.appId
    $APP_REGISTRATION_OBJECTID = $ExistingData.id

    # $confirmation = Read-Host "Reset the app registration secret y/n?"
    # if ($confirmation -eq 'y') {
    #   $WEB_APP_CLIENT_SECRET = (az ad app credential reset --id $APP_REGISTRATION_ID --append --query "password" --out tsv --only-show-errors --display-name "SDAF")
    # }
    # else {
    #   $WEB_APP_CLIENT_SECRET = Read-Host "Please enter the app registration secret"
    # }
  }
  else {
    Write-Host "Creating an App Registration for" $ApplicationName -ForegroundColor Green
    if ($IsWindows) { $manifestPath = ".\manifest.json" } else { $manifestPath = "./manifest.json" }
    Add-Content -Path manifest.json -Value '[{"resourceAppId":"00000003-0000-0000-c000-000000000000","resourceAccess":[{"id":"e1fe6dd8-ba31-4d61-89e7-88639da4683d","type":"Scope"}]}]'

    $APP_REGISTRATION_ID = (az ad app create --display-name $ApplicationName --enable-id-token-issuance true --sign-in-audience AzureADMyOrg --required-resource-access $manifestPath --query "appId" --output tsv)
    $ExistingData = (az ad app list --all --filter "startswith(displayName, '$ApplicationName')" --query  "[?displayName=='$ApplicationName']| [0]" --only-show-errors) | ConvertFrom-Json
    $APP_REGISTRATION_OBJECTID = $ExistingData.id

    if (Test-Path $manifestPath) { Write-Host "Removing manifest.json" ; Remove-Item $manifestPath }


    # $WEB_APP_CLIENT_SECRET = (az ad app credential reset --id $APP_REGISTRATION_ID --append --query "password" --out tsv --only-show-errors --display-name "SDAF")
  }

  if ($MSI_objectId -ne $null) {
<<<<<<< HEAD
    $configureAuth = Read-Host "Configuring authentication for the App Registration (y/n)?"
    if ($configureAuth -eq 'y') {
      az rest --method POST --uri "https://graph.microsoft.com/beta/applications/$APP_REGISTRATION_OBJECTID/federatedIdentityCredentials\" --body "{'name': 'ManagedIdentityFederation', 'issuer': 'https://login.microsoftonline.com/$ARM_TENANT_ID/v2.0', 'subject': '$MSI_objectId', 'audiences': [ 'api://AzureADTokenExchange' ]}"

      $API_URL = "https://portal.azure.com/#view/Microsoft_AAD_RegisteredApps/ApplicationMenuBlade/~/ProtectAnAPI/appId/$APP_REGISTRATION_ID/isMSAApp~/false"

      Write-Host "The browser will now open, Please Add a new scope, by clicking the '+ Add a new scope link', accept the default name and click 'Save and Continue'"
      Write-Host "In the Add a scope page enter the scope name 'user_impersonation'. Choose 'Admins and Users' in the who can consent section, next provide the Admin consent display name 'Access the SDAF web application' and 'Use SDAF' as the Admin consent description, accept the changes by clicking the 'Add scope' button"

=======
    $configureAuth = Read-Host "Configuring authentication for the App Registration?"
    if ($configureAuth -eq 'y') {
      az rest --method POST --uri "https://graph.microsoft.com/beta/applications/$APP_REGISTRATION_OBJECTID/federatedIdentityCredentials\" --body "{'name': 'ManagedIdentityFederation', 'issuer': 'https://login.microsoftonline.com/$ARM_TENANT_ID/v2.0', 'subject': '$MSI_objectId', 'audiences': [ 'api://AzureADTokenExchange' ]}"

      $API_URL = "https://portal.azure.com/#view/Microsoft_AAD_RegisteredApps/ApplicationMenuBlade/~/ProtectAnAPI/appId/$APP_REGISTRATION_ID/isMSAApp~/false"

      Write-Host "The browser will now open, Please Add a new scope, by clicking the '+ Add a new scope link', accept the default name and click 'Save and Continue'"
      Write-Host "In the Add a scope page enter the scope name 'user_impersonation'. Choose 'Admins and Users' in the who can consent section, next provide the Admin consent display name 'Access the SDAF web application' and 'Use SDAF' as the Admin consent description, accept the changes by clicking the 'Add scope' button"

>>>>>>> 5e96c54a
      Start-Process $API_URL
      Read-Host -Prompt "Once you have created and validated the scope, Press any key to continue"
    }

  }

}

#endregion
if ($authenticationMethod -eq "Service Principal") {
  #region Control plane Service Principal
  $spn_name = $ControlPlanePrefix + " Deployment credential"
  if ($Env:SDAF_MGMT_SPN_NAME.Length -ne 0) {
    $spn_name = $Env:SDAF_MGMT_SPN_NAME
  }

  Add-Content -Path $fname -Value ("Control Plane Service Principal: " + $spn_name)

  $scopes = "/subscriptions/" + $Control_plane_subscriptionID

  Write-Host "Creating the deployment credentials for the control plane. Service Principal Name:" $spn_name -ForegroundColor Green

  $CP_ARM_CLIENT_ID = ""
  $CP_ARM_OBJECT_ID = ""
  $CP_ARM_TENANT_ID = ""
  $CP_ARM_CLIENT_SECRET = "Please update"

  $SPN_Created = $false
  $bSkip = $true

  $found_appName = (az ad sp list --all --filter "startswith(displayName, '$spn_name')" --query "[?displayName=='$spn_name'].displayName | [0]" --only-show-errors)
  if ($found_appName.Length -gt 0) {
    Write-Host "Found an existing Service Principal:" $spn_name
    $ExistingData = (az ad sp list --all --filter "startswith(displayName, '$spn_name')" --query  "[?displayName=='$spn_name']| [0]" --only-show-errors) | ConvertFrom-Json
    Write-Host "Updating the variable group"

    $CP_ARM_CLIENT_ID = $ExistingData.appId
    $CP_ARM_OBJECT_ID = $ExistingData.Id
    $CP_ARM_TENANT_ID = $ExistingData.appOwnerOrganizationId

    #$confirmation = Read-Host "Reset the Control Plane Service Principal password y/n?"
    # if ($confirmation -eq 'y') {

    #   $CP_ARM_CLIENT_SECRET = (az ad sp credential reset --id $CP_ARM_CLIENT_ID --append --query "password" --out tsv --only-show-errors).Replace("""", "")
    # }
    # else {
    $CP_ARM_CLIENT_SECRET = Read-Host "Please enter the Control Plane Service Principal $spn_name password"
    # }

  }
  else {
    Write-Host "Creating the Service Principal" $spn_name -ForegroundColor Green
    $SPN_Created = $true
    $Control_plane_SPN_data = (az ad sp create-for-rbac --role "Contributor" --scopes $scopes --name $spn_name --only-show-errors) | ConvertFrom-Json
    $CP_ARM_CLIENT_SECRET = $Control_plane_SPN_data.password
    $ExistingData = (az ad sp list --all --filter "startswith(displayName, '$spn_name')" --query  "[?displayName=='$spn_name'] | [0]" --only-show-errors) | ConvertFrom-Json
    $CP_ARM_CLIENT_ID = $ExistingData.appId
    $CP_ARM_TENANT_ID = $ExistingData.appOwnerOrganizationId
    $CP_ARM_OBJECT_ID = $ExistingData.Id

  }

  az role assignment create --assignee $CP_ARM_CLIENT_ID --role "Contributor" --subscription $Control_plane_subscriptionID --scope /subscriptions/$Control_plane_subscriptionID --output none

  az role assignment create --assignee $CP_ARM_CLIENT_ID --role "User Access Administrator" --subscription $Control_plane_subscriptionID --scope /subscriptions/$Control_plane_subscriptionID --output none

  $Control_plane_groupID = (az pipelines variable-group list --query "[?name=='$ControlPlanePrefix'].id | [0]" --only-show-errors)
  if ($Control_plane_groupID.Length -eq 0) {
    Write-Host "Creating the variable group" $ControlPlanePrefix -ForegroundColor Green

    if ($WebApp) {
      az pipelines variable-group create --name $ControlPlanePrefix --variables Agent='Azure Pipelines' APP_REGISTRATION_APP_ID=$APP_REGISTRATION_ID APP_REGISTRATION_OBJECTID=$APP_REGISTRATION_OBJECTID APP_TENANT_ID=$ARM_TENANT_ID CP_ARM_CLIENT_ID=$CP_ARM_CLIENT_ID CP_ARM_OBJECT_ID=$CP_ARM_OBJECT_ID CP_ARM_CLIENT_SECRET='Enter your SPN password here' PAT='Enter your personal access token here' CP_ARM_SUBSCRIPTION_ID=$Control_plane_subscriptionID CP_ARM_TENANT_ID=$CP_ARM_TENANT_ID POOL=$Pool_Name AZURE_CONNECTION_NAME='Control_Plane_Service_Connection' WORKLOADZONE_PIPELINE_ID=$wz_pipeline_id SYSTEM_PIPELINE_ID=$system_pipeline_id SDAF_GENERAL_GROUP_ID=$general_group_id SAP_INSTALL_PIPELINE_ID=$installation_pipeline_id TF_LOG=OFF --output none --authorize true
    }
    else {
      az pipelines variable-group create --name $ControlPlanePrefix --variables Agent='Azure Pipelines' CP_ARM_CLIENT_ID=$CP_ARM_CLIENT_ID CP_ARM_OBJECT_ID=$CP_ARM_OBJECT_ID CP_ARM_CLIENT_SECRET='Enter your SPN password here' CP_ARM_SUBSCRIPTION_ID=$Control_plane_subscriptionID CP_ARM_TENANT_ID=$CP_ARM_TENANT_ID PAT='Enter your personal access token here' POOL=$Pool_Name AZURE_CONNECTION_NAME='Control_Plane_Service_Connection' WORKLOADZONE_PIPELINE_ID=$wz_pipeline_id SYSTEM_PIPELINE_ID=$system_pipeline_id SDAF_GENERAL_GROUP_ID=$general_group_id SAP_INSTALL_PIPELINE_ID=$installation_pipeline_id TF_LOG=OFF --output none --authorize true
    }
    $Control_plane_groupID = (az pipelines variable-group list --query "[?name=='$ControlPlanePrefix'].id | [0]" --only-show-errors)
  }

  if ($CP_ARM_CLIENT_SECRET -ne "Please update") {
    az pipelines variable-group variable update --group-id $Control_plane_groupID --name "CP_ARM_CLIENT_SECRET" --value $CP_ARM_CLIENT_SECRET --secret true --output none --only-show-errors
    az pipelines variable-group variable update --group-id $Control_plane_groupID --name "CP_ARM_CLIENT_ID" --value $CP_ARM_CLIENT_ID --output none --only-show-errors
    az pipelines variable-group variable update --group-id $Control_plane_groupID --name "CP_ARM_OBJECT_ID" --value $CP_ARM_OBJECT_ID --output none --only-show-errors
  }

  Write-Host "Create the Service Endpoint in Azure for the control plane" -ForegroundColor Green

  $Service_Connection_Name = "Control_Plane_Service_Connection"
  $Env:AZURE_DEVOPS_EXT_AZURE_RM_SERVICE_PRINCIPAL_KEY = $CP_ARM_CLIENT_SECRET

  $epExists = (az devops service-endpoint list --query "[?name=='$Service_Connection_Name'].name | [0]")
  if ($epExists.Length -eq 0) {
    Write-Host "Creating Service Endpoint" $Service_Connection_Name -ForegroundColor Green
    az devops service-endpoint azurerm create --azure-rm-service-principal-id $CP_ARM_CLIENT_ID --azure-rm-subscription-id $Control_plane_subscriptionID --azure-rm-subscription-name $ControlPlaneSubscriptionName --azure-rm-tenant-id $CP_ARM_TENANT_ID --name $Service_Connection_Name --output none --only-show-errors
    $epId = az devops service-endpoint list --query "[?name=='$Service_Connection_Name'].id" -o tsv
    az devops service-endpoint update --id $epId --enable-for-all true --output none --only-show-errors
  }
  else {
    Write-Host "Service Endpoint already exists, recreating it with the updated credentials" -ForegroundColor Green
    $epId = az devops service-endpoint list --query "[?name=='$Service_Connection_Name'].id" -o tsv
    az devops service-endpoint delete --id $epId --yes
    az devops service-endpoint azurerm create --azure-rm-service-principal-id $CP_ARM_CLIENT_ID --azure-rm-subscription-id $Control_plane_subscriptionID --azure-rm-subscription-name $ControlPlaneSubscriptionName --azure-rm-tenant-id $CP_ARM_TENANT_ID --name $Service_Connection_Name --output none --only-show-errors
    $epId = az devops service-endpoint list --query "[?name=='$Service_Connection_Name'].id" -o tsv
    az devops service-endpoint update --id $epId --enable-for-all true --output none --only-show-errors
  }

}
else {
  $Control_plane_groupID = (az pipelines variable-group list --query "[?name=='$ControlPlanePrefix'].id | [0]" --only-show-errors)
  if ($Control_plane_groupID.Length -eq 0) {
    Write-Host "Creating the variable group" $ControlPlanePrefix -ForegroundColor Green
    if ($WebApp) {
      az pipelines variable-group create --name $ControlPlanePrefix --variables Agent='Azure Pipelines' APP_REGISTRATION_APP_ID=$APP_REGISTRATION_ID APP_REGISTRATION_OBJECTID=$APP_REGISTRATION_OBJECTID APP_TENANT_ID=$ARM_TENANT_ID CP_ARM_SUBSCRIPTION_ID=$Control_plane_subscriptionID PAT='Enter your personal access token here' POOL=$Pool_Name AZURE_CONNECTION_NAME='Control_Plane_Service_Connection' WORKLOADZONE_PIPELINE_ID=$wz_pipeline_id SYSTEM_PIPELINE_ID=$system_pipeline_id SDAF_GENERAL_GROUP_ID=$general_group_id SAP_INSTALL_PIPELINE_ID=$installation_pipeline_id TF_LOG=OFF USE_MSI=true --output none --authorize true
    }
    else {
      az pipelines variable-group create --name $ControlPlanePrefix --variables Agent='Azure Pipelines' CP_ARM_SUBSCRIPTION_ID=$Control_plane_subscriptionID PAT='Enter your personal access token here' POOL=$Pool_Name AZURE_CONNECTION_NAME='Control_Plane_Service_Connection' WORKLOADZONE_PIPELINE_ID=$wz_pipeline_id SYSTEM_PIPELINE_ID=$system_pipeline_id SDAF_GENERAL_GROUP_ID=$general_group_id SAP_INSTALL_PIPELINE_ID=$installation_pipeline_id TF_LOG=OFF USE_MSI=true --output none --authorize true
    }

    $Control_plane_groupID = (az pipelines variable-group list --query "[?name=='$ControlPlanePrefix'].id | [0]" --only-show-errors)
  }

  Write-Host

  Write-Host ""
  Write-Host "The browser will now open, Please create an 'Azure Resource Manager' service connection with the name 'Control_Plane_Service_Connection'."
  $connections_url = $ADO_ORGANIZATION + "/" + [uri]::EscapeDataString($ADO_Project) + "/_settings/adminservices"
  Write-Host "URL: " $connections_url


  Start-Process $connections_url
  Read-Host -Prompt "Once you have created and validated the connection, Press any key to continue"

}

$groups.Add($Control_plane_groupID)


#endregion


$AlreadySet = [Boolean](az pipelines variable-group variable list --group-id $Control_plane_groupID --query PAT.isSecret --only-show-errors)
$ResetPAT = $true

if ($AlreadySet) {

  $confirmation = Read-Host "The PAT is already set. Do you want to reset it y/n"
  if ($confirmation -eq 'n') {
    $ResetPAT = $false
  }
}

if (!$AlreadySet -or $ResetPAT ) {

  # Get pat_url directly from the $ADO_Organization, avoiding double slashes.
  $pat_url = ($ADO_Organization.TrimEnd('/') + "/_usersSettings/tokens").Replace("""", "")
  Write-Host ""
  Write-Host "The browser will now open, please create a Personal Access Token. Ensure that Read & manage is selected for Agent Pools, Read & write is selected for Code, Read & execute is selected for Build, and Read, create, & manage is selected for Variable Groups"
  Write-Host "URL: " pat_url
  Start-Process $pat_url
  $PAT = Read-Host -Prompt "Please enter the PAT "
  az pipelines variable-group variable update --group-id $Control_plane_groupID --name "PAT" --value $PAT --secret true --only-show-errors --output none

  $POOL_ID = 0
  $POOL_NAME_FOUND = (az pipelines pool list --query "[?name=='$Pool_Name'].name | [0]")
  if ($POOL_NAME_FOUND.Length -gt 0) {
    Write-Host "Agent pool" $Pool_Name "already exists" -ForegroundColor Yellow
    $POOL_ID = (az pipelines pool list --query "[?name=='$Pool_Name'].id | [0]" --output tsv)
    $queue_id = (az pipelines queue list --query "[?name=='$Pool_Name'].id | [0]" --output tsv)
  }
  else {

    Write-Host "Creating agent pool" $Pool_Name -ForegroundColor Green

    Set-Content -Path pool.json -Value (ConvertTo-Json @{name = $Pool_Name; autoProvision = $true })
    az devops invoke --area distributedtask --resource pools --http-method POST --api-version "7.1-preview" --in-file ".${pathSeparator}pool.json" --query-parameters authorizePipelines=true --query id --output none --only-show-errors --route-parameters project=$ADO_Project
    $POOL_ID = (az pipelines pool list --query "[?name=='$Pool_Name'].id | [0]" --output tsv)
    Write-Host "Agent pool" $Pool_Name "created"
    $queue_id = (az pipelines queue list --query "[?name=='$Pool_Name'].id | [0]" --output tsv)

  }

  if (Test-Path ".${pathSeparator}pool.json") { Write-Host "Removing pool.json" ; Remove-Item ".${pathSeparator}pool.json" }

  # Create header with PAT
  $base64AuthInfo = [Convert]::ToBase64String([Text.Encoding]::ASCII.GetBytes((":{0}" -f $PAT)))

  $bodyText = [PSCustomObject]@{
    allPipelines = @{
      authorized = $false
    }
    resource     = @{
      id   = 000
      type = "variablegroup"
    }
    pipelines    = @([ordered]@{
        id         = 000
        authorized = $true
      })
  }

  foreach ($group in $groups) {
    $bodyText.resource.id = $group
    $pipeline_permission_url = $ADO_ORGANIZATION + "/" + $Project_ID + "/_apis/pipelines/pipelinePermissions/variablegroup/" + $group.ToString() + "?api-version=5.1-preview.1"
    Write-Host "Setting permissions for variable group:" $group.ToString() -ForegroundColor Yellow

    foreach ($pipeline in $pipelines) {
      $bodyText.pipelines[0].id = $pipeline
      $body = $bodyText | ConvertTo-Json -Depth 10
      Write-Host "  Allowing pipeline id:" $pipeline.ToString() -ForegroundColor Yellow
      $response = Invoke-RestMethod -Method PATCH -Uri $pipeline_permission_url -Headers @{Authorization = "Basic $base64AuthInfo" } -Body $body -ContentType "application/json"
    }
  }

  $bodyText = [PSCustomObject]@{
    allPipelines = @{
      authorized = $false
    }
    pipelines    = @([ordered]@{
        id         = 000
        authorized = $true
      })
  }

  Remove-Item -Path "user.json"

  $postBody = [PSCustomObject]@{
    accessLevel         = @{
      accountLicenseType = "stakeholder"
    }
    user = @{
      origin      = "aad"
      originId    = $MSI_objectId
      subjectKind = "servicePrincipal"
    }
    projectEntitlements = @([ordered]@{
        group      = @{
          groupType = "projectContributor"
        }
        projectRef = @{
          id = $Project_ID
        }

      })
    servicePrincipal    = @{
      origin      = "aad"
      originId    = $MSI_objectId
      subjectKind = "servicePrincipal"
    }

  }

  Set-Content -Path "user.json" -Value ($postBody | ConvertTo-Json -Depth 6)

  az devops invoke --area MemberEntitlementManagement --resource ServicePrincipalEntitlements  --in-file user.json --api-version "7.1-preview" --http-method POST

  # Read-Host -Prompt "Press any key to continue"

  $pipeline_permission_url = $ADO_ORGANIZATION + "/" + $Project_ID + "/_apis/pipelines/pipelinePermissions/queue/" + $queue_id.ToString() + "?api-version=5.1-preview.1"
  Write-Host "Setting permissions for agent pool:" $Pool_Name "(" $queue_id ")" -ForegroundColor Yellow
  foreach ($pipeline in $pipelines) {
    $bodyText.pipelines[0].id = $pipeline
    $body = $bodyText | ConvertTo-Json -Depth 10
    Write-Host "  Allowing pipeline id:" $pipeline.ToString() " access to " $Pool_Name -ForegroundColor Yellow
    $response = Invoke-RestMethod -Method PATCH -Uri $pipeline_permission_url -Headers @{Authorization = "Basic $base64AuthInfo" } -Body $body -ContentType "application/json"
  }

}

Write-Host ""
Write-Host "The browser will now open, Select the '"$ADO_PROJECT "Build Service' user and ensure that it has 'Allow' in the Contribute section."

$permissions_url = $ADO_ORGANIZATION + "/" + [uri]::EscapeDataString($ADO_Project) + "/_settings/repositories?_a=permissions"
Write-Host "URL: " $permissions_url

Start-Process $permissions_url
Read-Host -Prompt "Once you have verified the permission, Press any key to continue"

$pipeline_url = $ADO_ORGANIZATION + "/" + [uri]::EscapeDataString($ADO_Project) + "/_build?definitionId=" + $sample_pipeline_id

$control_plane_pipeline_url = $ADO_ORGANIZATION + "/" + [uri]::EscapeDataString($ADO_Project) + "/_build?definitionId=" + $control_plane_pipeline_id

Add-Content -Path $fname -Value "## Next steps"
Add-Content -Path $fname -Value ""
Add-Content -Path $fname -Value ( "Use the [Create Control Plane Configuration Sample](" + $pipeline_url + ") to create the control plane configuration in the region you select." )
Add-Content -Path $fname -Value ""
Add-Content -Path $fname -Value ( "Once it is complete use the [Deploy Control Plane Pipeline ](" + $control_plane_pipeline_url + ") to create the control plane configuration in the region you select.")
Add-Content -Path $fname -Value ""

$WIKI_NAME_FOUND = (az devops wiki list --query "[?name=='SDAF'].name | [0]")
if ($WIKI_NAME_FOUND.Length -gt 0) {
  Write-Host "Wiki SDAF already exists"
  $eTag = (az devops wiki page show --path 'Next steps' --wiki SDAF --query eTag )
  if ($eTag -ne $null) {
    $page_id = (az devops wiki page update --path 'Next steps' --wiki SDAF --file-path ".${pathSeparator}start.md" --only-show-errors --version $eTag --query page.id)
  }
}
else {
  az devops wiki create --name SDAF --output none --only-show-errors
  az devops wiki page create --path 'Next steps' --wiki SDAF --file-path ".${pathSeparator}start.md" --output none --only-show-errors
}

$page_id = (az devops wiki page show --path 'Next steps' --wiki SDAF --query page.id )

$wiki_url = $ADO_ORGANIZATION + "/" + [uri]::EscapeDataString($ADO_Project) + "/_wiki/wikis/SDAF/" + $page_id + "/Next-steps"
Write-Host "URL: " $wiki_url
Start-Process $wiki_url

if (Test-Path ".${pathSeparator}start.md") { Write-Host "Removing start.md" ; Remove-Item ".${pathSeparator}start.md" }

Write-Host "Adding the Build Service user to the Build Administrators group for thge Project" -ForegroundColor Green
$SecurityServiceGroupId = $(az devops security group list --scope organization --query "graphGroups | [?displayName=='Security Service Group'].descriptor | [0]" --output tsv)
$ProjectBuildAdminGroupId = $(az devops security group list --project $ADO_Project --query "graphGroups | [?displayName=='Build Administrators'].descriptor | [0]" --output tsv)
$GroupItems = $(az devops security group membership list --id $SecurityServiceGroupId --output table )

$Service_Name = $ADO_Project + " Build Service"
$Descriptor = ""
$Name = ""
$Parts = $GroupItems[1].Split(' ')
$RealItems = $GroupItems[2..($GroupItems.Length - 2)]
foreach ($Item in $RealItems) {
  $Name = $Item.Substring(0, $Parts[0].Length).Trim()
  if ($Name.StartsWith($Service_Name)) {
    $Descriptor = $Item.Substring($Parts[0].Length + $Parts[1].Length + $Parts[2].Length).Trim()
    break

  }

}

if ($Descriptor -eq "") {
  Write-Host "The Build Service user was not found in the Security Service Group" -ForegroundColor Red
}
else {
  Write-Host "Adding the Build Service user to the Build Administrators group" -ForegroundColor Green
  az devops security group membership add --member-id $Descriptor --group-id $ProjectBuildAdminGroupId
}


Write-Host "The script has completed" -ForegroundColor Green<|MERGE_RESOLUTION|>--- conflicted
+++ resolved
@@ -784,7 +784,6 @@
   }
 
   if ($MSI_objectId -ne $null) {
-<<<<<<< HEAD
     $configureAuth = Read-Host "Configuring authentication for the App Registration (y/n)?"
     if ($configureAuth -eq 'y') {
       az rest --method POST --uri "https://graph.microsoft.com/beta/applications/$APP_REGISTRATION_OBJECTID/federatedIdentityCredentials\" --body "{'name': 'ManagedIdentityFederation', 'issuer': 'https://login.microsoftonline.com/$ARM_TENANT_ID/v2.0', 'subject': '$MSI_objectId', 'audiences': [ 'api://AzureADTokenExchange' ]}"
@@ -794,17 +793,6 @@
       Write-Host "The browser will now open, Please Add a new scope, by clicking the '+ Add a new scope link', accept the default name and click 'Save and Continue'"
       Write-Host "In the Add a scope page enter the scope name 'user_impersonation'. Choose 'Admins and Users' in the who can consent section, next provide the Admin consent display name 'Access the SDAF web application' and 'Use SDAF' as the Admin consent description, accept the changes by clicking the 'Add scope' button"
 
-=======
-    $configureAuth = Read-Host "Configuring authentication for the App Registration?"
-    if ($configureAuth -eq 'y') {
-      az rest --method POST --uri "https://graph.microsoft.com/beta/applications/$APP_REGISTRATION_OBJECTID/federatedIdentityCredentials\" --body "{'name': 'ManagedIdentityFederation', 'issuer': 'https://login.microsoftonline.com/$ARM_TENANT_ID/v2.0', 'subject': '$MSI_objectId', 'audiences': [ 'api://AzureADTokenExchange' ]}"
-
-      $API_URL = "https://portal.azure.com/#view/Microsoft_AAD_RegisteredApps/ApplicationMenuBlade/~/ProtectAnAPI/appId/$APP_REGISTRATION_ID/isMSAApp~/false"
-
-      Write-Host "The browser will now open, Please Add a new scope, by clicking the '+ Add a new scope link', accept the default name and click 'Save and Continue'"
-      Write-Host "In the Add a scope page enter the scope name 'user_impersonation'. Choose 'Admins and Users' in the who can consent section, next provide the Admin consent display name 'Access the SDAF web application' and 'Use SDAF' as the Admin consent description, accept the changes by clicking the 'Add scope' button"
-
->>>>>>> 5e96c54a
       Start-Process $API_URL
       Read-Host -Prompt "Once you have created and validated the scope, Press any key to continue"
     }

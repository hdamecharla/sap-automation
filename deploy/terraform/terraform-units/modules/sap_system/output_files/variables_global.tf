--- conflicted
+++ resolved
@@ -248,7 +248,6 @@
   default     = ""
 }
 
-<<<<<<< HEAD
 variable "use_custom_dns_a_registration" {
   description = "Boolean value indicating if a custom dns a record should be created when using private endpoints"
   default     = false
@@ -265,8 +264,8 @@
   description = "String value giving the possibility to register custom dns a records in a separate resourcegroup"
   default     = null
   type        = string
-=======
+}
+
 variable "configuration_settings" {
   description = "This is a dictionary that will contain values persisted to the sap-parameters.file"
->>>>>>> 72fec1f5
 }
#######################################4#######################################8
#                                                                              #
#           Azure Net App Application Volume groupss for HANA                  #
#                                                                              #
#######################################4#######################################8

resource "azurerm_netapp_volume_group_sap_hana" "avg_HANA" {
  provider                             = azurerm.main
  count                                = local.use_avg  ? length(var.database.zones) * (var.database_server_count - var.database.stand_by_node_count) : 0
  name                                 = format("%s%s%s%s%d",
                                           var.naming.resource_prefixes.hana_avg,
                                           local.prefix,
                                           var.naming.separator,
                                           local.resource_suffixes.hana_avg, count.index + 1
                                         )
  resource_group_name                  = local.ANF_pool_settings.resource_group_name
  location                             = local.ANF_pool_settings.location

  account_name                         = local.ANF_pool_settings.account_name
  group_description                    = format("Application Volume %d group for %s", count.index + 1, var.sap_sid)
  application_identifier               = local.sid

  volume                    {
                               name                          = format("%s%s%s%s%d",
                                                                var.naming.resource_prefixes.hanadata,
                                                                local.prefix,
                                                                var.naming.separator,
                                                                local.resource_suffixes.hanadata,
                                                                count.index + 1
                                                              )
                               volume_path                  = format("%s-%s%02d",
                                                                var.sap_sid,
                                                                local.resource_suffixes.hanadata,
                                                                count.index + 1
                                                              )
                               service_level                = local.ANF_pool_settings.service_level
                               capacity_pool_id             = data.azurerm_netapp_pool.workload_netapp_pool[0].id
                               subnet_id                    = try(local.ANF_pool_settings.subnet_id, "")
                               proximity_placement_group_id = var.ppg[count.index % max(length(var.database.zones), 1)]
                               volume_spec_name             = "data"
                               storage_quota_in_gb          = var.hana_ANF_volumes.data_volume_size
<<<<<<< HEAD
                               throughput_in_mibps          = var.hana_ANF_volumes.data_volume_throughput
=======
                               throughput_in_mibps          = upper(try(local.ANF_pool_settings.qos_type, "MANUAL")) == "AUTO" ? null : var.hana_ANF_volumes.data_volume_throughput
>>>>>>> df063c58

                               protocols                    = ["NFSv4.1"]
                               security_style               = "unix"
                               snapshot_directory_visible   = false

                               export_policy_rule {
                                                    rule_index          = 1
                                                    allowed_clients     = "0.0.0.0/0"
                                                    nfsv3_enabled       = false
                                                    nfsv41_enabled      = true
                                                    unix_read_only      = false
                                                    unix_read_write     = true
                                                    root_access_enabled = true
                                                  }
                            }

  volume                    {
                               name                          = format("%s%s%s%s%d",
                                                                var.naming.resource_prefixes.hanadata,
                                                                local.prefix,
                                                                var.naming.separator,
                                                                local.resource_suffixes.hanalog,
                                                                count.index + 1
                                                              )
                               volume_path                  = format("%s-%s%02d",
                                                                var.sap_sid,
                                                                local.resource_suffixes.hanalog,
                                                                count.index + 1
                                                              )
                               service_level                = local.ANF_pool_settings.service_level
                               capacity_pool_id             = data.azurerm_netapp_pool.workload_netapp_pool[0].id
                               subnet_id                    = try(local.ANF_pool_settings.subnet_id, "")
                               proximity_placement_group_id = var.ppg[count.index % max(length(var.database.zones), 1)]
                               volume_spec_name             = "log"
                               storage_quota_in_gb          = var.hana_ANF_volumes.log_volume_size
<<<<<<< HEAD
                               throughput_in_mibps          = var.hana_ANF_volumes.log_volume_throughput
=======
                               throughput_in_mibps          = upper(try(local.ANF_pool_settings.qos_type, "MANUAL")) == "AUTO" ? null : var.hana_ANF_volumes.log_volume_throughput
>>>>>>> df063c58

                               protocols                    = ["NFSv4.1"]
                               security_style               = "unix"
                               snapshot_directory_visible   = false

                               export_policy_rule {
                                                    rule_index          = 1
                                                    allowed_clients     = "0.0.0.0/0"
                                                    nfsv3_enabled       = false
                                                    nfsv41_enabled      = true
                                                    unix_read_only      = false
                                                    unix_read_write     = true
                                                    root_access_enabled = true
                                                  }
                            }

  dynamic "volume" {
                     iterator = pub
                     for_each = range(count.index < length(var.database.zones)  ? 1 : 0)
                     content {
                               name                         = format("%s%s%s%s%d",
                                                                var.naming.resource_prefixes.hanashared,
                                                                local.prefix,
                                                                var.naming.separator,
                                                                local.resource_suffixes.hanashared,
                                                                count.index + 1
                                                              )
                               volume_path                  =  format("%s-%s%02d",
                                                                var.sap_sid,
                                                                local.resource_suffixes.hanashared,
                                                                count.index + 1
                                                              )
                               service_level                = local.ANF_pool_settings.service_level
                               capacity_pool_id             = data.azurerm_netapp_pool.workload_netapp_pool[0].id
                               subnet_id                    = try(local.ANF_pool_settings.subnet_id, "")
                               proximity_placement_group_id = var.ppg[count.index % max(length(var.database.zones), 1)]
                               volume_spec_name             = "shared"
                               storage_quota_in_gb          = var.hana_ANF_volumes.shared_volume_size
<<<<<<< HEAD
                               throughput_in_mibps          = var.hana_ANF_volumes.shared_volume_throughput
=======
                               throughput_in_mibps          = upper(try(local.ANF_pool_settings.qos_type, "MANUAL")) == "AUTO" ? null : var.hana_ANF_volumes.shared_volume_throughput
>>>>>>> df063c58
                               protocols                    = ["NFSv4.1"]
                               security_style               = "unix"
                               snapshot_directory_visible   = false

                               export_policy_rule {
                                                    rule_index          = 1
                                                    allowed_clients     = "0.0.0.0/0"
                                                    nfsv3_enabled       = false
                                                    nfsv41_enabled      = true
                                                    unix_read_only      = false
                                                    unix_read_write     = true
                                                    root_access_enabled = true
                                                  }
                             }
                   }

}


data "azurerm_netapp_pool" "workload_netapp_pool" {
  provider                             = azurerm.main
  count                                = length(local.ANF_pool_settings.pool_name) > 0 ? 1 : 0
  resource_group_name                  = data.azurerm_netapp_account.workload_netapp_account[0].resource_group_name
  name                                 = try(local.ANF_pool_settings.pool_name, "")
  account_name                         = local.ANF_pool_settings.account_name

}

data "azurerm_netapp_account" "workload_netapp_account" {
  provider                             = azurerm.main
  count                                = length(local.ANF_pool_settings.account_id) > 0 ? 1 : 0
  name                                 = try(split("/", local.ANF_pool_settings.account_id)[8], "")
  resource_group_name                  = try(split("/", local.ANF_pool_settings.account_id)[4], "")
}
<|MERGE_RESOLUTION|>--- conflicted
+++ resolved
@@ -39,11 +39,7 @@
                                proximity_placement_group_id = var.ppg[count.index % max(length(var.database.zones), 1)]
                                volume_spec_name             = "data"
                                storage_quota_in_gb          = var.hana_ANF_volumes.data_volume_size
-<<<<<<< HEAD
-                               throughput_in_mibps          = var.hana_ANF_volumes.data_volume_throughput
-=======
                                throughput_in_mibps          = upper(try(local.ANF_pool_settings.qos_type, "MANUAL")) == "AUTO" ? null : var.hana_ANF_volumes.data_volume_throughput
->>>>>>> df063c58
 
                                protocols                    = ["NFSv4.1"]
                                security_style               = "unix"
@@ -79,11 +75,7 @@
                                proximity_placement_group_id = var.ppg[count.index % max(length(var.database.zones), 1)]
                                volume_spec_name             = "log"
                                storage_quota_in_gb          = var.hana_ANF_volumes.log_volume_size
-<<<<<<< HEAD
-                               throughput_in_mibps          = var.hana_ANF_volumes.log_volume_throughput
-=======
                                throughput_in_mibps          = upper(try(local.ANF_pool_settings.qos_type, "MANUAL")) == "AUTO" ? null : var.hana_ANF_volumes.log_volume_throughput
->>>>>>> df063c58
 
                                protocols                    = ["NFSv4.1"]
                                security_style               = "unix"
@@ -122,11 +114,7 @@
                                proximity_placement_group_id = var.ppg[count.index % max(length(var.database.zones), 1)]
                                volume_spec_name             = "shared"
                                storage_quota_in_gb          = var.hana_ANF_volumes.shared_volume_size
-<<<<<<< HEAD
-                               throughput_in_mibps          = var.hana_ANF_volumes.shared_volume_throughput
-=======
                                throughput_in_mibps          = upper(try(local.ANF_pool_settings.qos_type, "MANUAL")) == "AUTO" ? null : var.hana_ANF_volumes.shared_volume_throughput
->>>>>>> df063c58
                                protocols                    = ["NFSv4.1"]
                                security_style               = "unix"
                                snapshot_directory_visible   = false

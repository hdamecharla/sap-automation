
locals {
  // Resources naming
  computer_names                       = var.naming.virtualmachine_names.HANA_COMPUTERNAME
  virtualmachine_names                 = var.naming.virtualmachine_names.HANA_VMNAME

  storageaccount_names                 = var.naming.storageaccount_names.SDU
  resource_suffixes                    = var.naming.resource_suffixes

  default_filepath                     = var.database_use_premium_v2_storage ? format("%s%s", path.module, "/../../../../../configs/hana_sizes_v2.json") : format("%s%s", path.module, "/../../../../../configs/hana_sizes.json")
  custom_sizing                        = length(var.custom_disk_sizes_filename) > 0

  // Imports database sizing information
  file_name                            = local.custom_sizing ? (
                                           fileexists(var.custom_disk_sizes_filename) ? (
                                             var.custom_disk_sizes_filename) : (
                                             format("%s/%s", path.cwd, var.custom_disk_sizes_filename)
                                           )) : (
                                           local.default_filepath
                                         )

  sizes                                = jsondecode(file(local.file_name))

  faults                               = jsondecode(file(
                                           format("%s%s",
                                             path.module,
                                             "/../../../../../configs/max_fault_domain_count.json"
                                           )
                                         ))

  region                               = var.infrastructure.region
  sid                                  = upper(var.sap_sid)
  prefix                               = trimspace(var.naming.prefix.SDU)
  resource_group_exists                = length(try(var.infrastructure.resource_group.arm_id, "")) > 0
  resourcegroup_name                   = local.resource_group_exists ? (
                                          try(split("/", var.infrastructure.resource_group.arm_id)[4], "")) : (
                                          coalesce(
                                            try(var.infrastructure.resource_group.name, ""),
                                            format("%s%s%s",
                                              var.naming.resource_prefixes.sdu_rg,
                                              local.prefix,
                                              local.resource_suffixes.sdu_rg
                                            )
                                          )
                                        )

  enable_deployment                    = (var.database.platform == "HANA")


  //ANF support
  use_ANF                              = try(var.database.use_ANF, false)
  //Scalout subnet is needed if ANF is used and there are more than one hana node
  dbnode_per_site                      = length(try(var.database.dbnodes, [{}]))
  enable_storage_subnet                = var.database.use_ANF && var.database.scale_out && length(try(var.storage_subnet.id,""))>0

  // Availability Set
  availabilityset_arm_ids              = try(var.database.avset_arm_ids, [])
  availabilitysets_exist               = length(local.availabilityset_arm_ids) > 0 ? true : false

  // Return the max fault domain count for the region
  faultdomain_count                    = try(tonumber(compact(
                                           [for pair in local.faults :
                                             upper(pair.Location) == upper(var.infrastructure.region) ? pair.MaximumFaultDomainCount : ""
                                         ])[0]), 2)

  // Tags
  tags                                 = try(var.database.tags, {})

  hdb_version                          = try(var.database.db_version, "2.00.066")
  // If custom image is used, we do not overwrite os reference with default value
  hdb_custom_image                     = length(try(var.database.os.source_image_id, "")) > 0
  hdb_os                               = {
                                           os_type = "LINUX"
                                           source_image_id = local.hdb_custom_image ? (
                                             var.database.os.source_image_id) : (
                                             ""
                                           )
                                           publisher = local.hdb_custom_image ? (
                                             "") : (
                                             length(try(var.database.os.publisher, "")) > 0 ? (
                                               var.database.os.publisher) : (
                                               "SUSE"
                                             )
                                           )
                                           offer = local.hdb_custom_image ? (
                                             "") : (
                                             length(try(var.database.os.offer, "")) > 0 ? (
                                               var.database.os.offer) : (
                                               "sles-sap-15-sp3"
                                             )
                                           )
                                           sku = local.hdb_custom_image ? (
                                             "") : (
                                             length(try(var.database.os.sku, "")) > 0 ? (
                                               var.database.os.sku) : (
                                               "gen2"
                                             )
                                           )
                                           version = local.hdb_custom_image ? (
                                             "") : (
                                             length(try(var.database.os.version, "")) > 0 ? (
                                               var.database.os.version) : (
                                               "latest"
                                             )
                                           )
                                         }

  db_sizing_key                        = try(var.database.db_sizing_key, "Default")

  db_sizing                            = local.enable_deployment ? lookup(local.sizes.db, local.db_sizing_key).storage : []
  db_size                              = local.enable_deployment ? lookup(local.sizes.db, local.db_sizing_key).compute : {}

  hdb_vm_sku                           = length(var.database.database_vm_sku) > 0 ? var.database.database_vm_sku : try(local.db_size.vm_size, "Standard_E16_v3")

  sid_auth_type                       = try(var.database.authentication.type, "key")
  enable_auth_password                = try(var.database.authentication.type, "key") == "password"
  enable_auth_key                     = try(var.database.authentication.type, "key") == "key"

  authentication                      = {
                                          "type"     = local.sid_auth_type
                                          "username" = var.sid_username
                                          "password" = var.sid_password
                                        }

<<<<<<< HEAD
  enable_db_lb_deployment             = var.database.high_availability || var.use_loadbalancers_for_standalone_deployments
=======
  enable_db_lb_deployment             = var.database_server_count > 0 ? var.database.high_availability || var.use_loadbalancers_for_standalone_deployments : false
>>>>>>> df063c58

  database_sid                        = try(var.database.instance.sid, local.sid) // HANA database sid from the Databases array for use as reference to LB/AS
  database_instance                   = try(var.database.instance.number, "00")

  loadbalancer                        = try(var.database.loadbalancer, {})

  // Subnet IP Offsets
  // Note: First 4 IP addresses in a subnet are reserved by Azure
  hdb_ip_offsets                      = {
                                          hdb_lb         = 4
                                          hdb_admin_vm   = 4
                                          hdb_db_vm      = 5
                                          hdb_storage_vm = 4
                                        }

  // Ports used for specific HANA Versions
  lb_ports                            = {
                                          "1" = [
                                            "30015",
                                            "30017",
                                          ]

                                          "2" = [
                                            "30013",
                                            "30014",
                                            "30015",
                                            "30040",
                                            "30041",
                                            "30042",
                                          ]
                                        }

  loadbalancer_ports                  = local.enable_deployment ? (
                                          flatten([
                                            for port in local.lb_ports[split(".", local.hdb_version)[0]] : {
                                              sid  = var.sap_sid
                                              port = tonumber(port) + (tonumber(try(var.database.instance.number, 0)) * 100)
                                            }
                                          ])) : (
                                          null
                                        )

  // OS disk to be created for HANA DB nodes
  // disk_iops_read_write only apply for ultra
  os_disk                              = flatten(
                                           [
                                             for storage_type in local.db_sizing : [
                                               for idx, disk_count in range(storage_type.count) : {
                                                 storage_account_type      = storage_type.disk_type,
                                                 disk_size_gb              = storage_type.size_gb,
                                                 disk_iops_read_write      = try(storage_type.disk_iops_read_write, null)
                                                 disk_mbps_read_write      = try(storage_type.disk_mbps_read_write, null)
                                                 caching                   = storage_type.caching,
                                                 write_accelerator_enabled = try(storage_type.write_accelerator, false)
                                               }
                                               if !try(storage_type.append, false)
                                             ]
                                             if storage_type.name == "os"
                                           ]
                                         )


#######################################4#######################################8
#                                                                              #
#                                     Data disks                               #
#                                                                              #
#######################################4#######################################8
  data_disk_per_dbnode                 = var.database_server_count > 0 ? (
                                         flatten(
                                           [
                                             for storage_type in local.db_sizing : [
                                               for idx, disk_count in range(storage_type.count) : {
                                                 suffix = format("-%s%02d",
                                                   storage_type.name,
                                                   disk_count + var.options.resource_offset
                                                 )
                                                 storage_account_type      = storage_type.disk_type,
                                                 disk_size_gb              = storage_type.size_gb,
                                                 disk_iops_read_write      = try(storage_type.disk_iops_read_write, null)
                                                 disk_mbps_read_write      = try(storage_type.disk_mbps_read_write, null)
                                                 caching                   = storage_type.caching,
                                                 write_accelerator_enabled = storage_type.write_accelerator
                                                 type                      = storage_type.name
                                                 lun                       = storage_type.lun_start + idx
                                               }
                                               if !try(storage_type.append, false)
                                             ]
                                             if storage_type.name != "os"
                                           ]
                                         )) : (
                                         [
                                         ]
                                       )

#######################################4#######################################8
#                                                                              #
#                       Data disks to append (extensibility)                   #
#                 Append disks with the attribute append: true                 #
#                                                                              #
#######################################4#######################################8

  append_disk_per_dbnode               = var.database_server_count > 0 ? (
                                         flatten(
                                           [
                                             for storage_type in local.db_sizing : [
                                               for idx, disk_count in range(storage_type.count) : {
                                                 suffix = format("-%s%02d",
                                                   storage_type.name,
                                                   storage_type.name_offset + disk_count + var.options.resource_offset
                                                 )
                                                 storage_account_type      = storage_type.disk_type,
                                                 disk_size_gb              = storage_type.size_gb,
                                                 disk_iops_read_write      = try(storage_type.disk_iops_read_write, null)
                                                 disk_mbps_read_write      = try(storage_type.disk_mbps_read_write, null)
                                                 caching                   = storage_type.caching,
                                                 write_accelerator_enabled = storage_type.write_accelerator
                                                 type                      = storage_type.name
                                                 lun                       = storage_type.lun_start + idx
                                               }
                                               if try(storage_type.append, false)
                                             ]
                                             if storage_type.name != "os"
                                           ]
                                         )) : (
                                         [
                                         ]
                                       )


  base_data_disk_list                  = flatten(
                                           [
                                           for vm_counter in range(var.database_server_count) :
                                             [
                                               for datadisk in local.data_disk_per_dbnode : {
                                                 suffix                    = datadisk.suffix
                                                 vm_index                  = vm_counter
                                                 caching                   = datadisk.caching
                                                 storage_account_type      = datadisk.storage_account_type
                                                 disk_size_gb              = datadisk.disk_size_gb
                                                 write_accelerator_enabled = datadisk.write_accelerator_enabled
                                                 disk_iops_read_write      = datadisk.disk_iops_read_write
                                                 disk_mbps_read_write      = datadisk.disk_mbps_read_write
                                                 lun                       = datadisk.lun
                                                 type                      = datadisk.type
                                               }
                                             ]
                                           ]
                                         )

  append_data_disk_list                = flatten(
                                           [
                                           for vm_counter in range(var.database_server_count) :
                                             [
                                               for datadisk in local.append_disk_per_dbnode : {
                                                 suffix                    = datadisk.suffix
                                                 vm_index                  = vm_counter
                                                 caching                   = datadisk.caching
                                                 storage_account_type      = datadisk.storage_account_type
                                                 disk_size_gb              = datadisk.disk_size_gb
                                                 write_accelerator_enabled = datadisk.write_accelerator_enabled
                                                 disk_iops_read_write      = datadisk.disk_iops_read_write
                                                 disk_mbps_read_write      = datadisk.disk_mbps_read_write
                                                 lun                       = datadisk.lun
                                                 type                      = datadisk.type
                                               }
                                             ]
                                           ]
                                         )

  data_disk_list                       = distinct(concat(local.base_data_disk_list, local.append_data_disk_list))

  //Disks for Ansible
  // host: xxx, LUN: #, type: sapusr, size: #

  db_disks_ansible                     = distinct(
                                           flatten(
                                             [
                                               for vm in range(var.database_server_count) : [
                                                 for idx, datadisk in local.data_disk_list :
                                                 format("{ host: '%s', LUN: %d, type: '%s' }",
                                                   var.naming.virtualmachine_names.HANA_COMPUTERNAME[vm],
                                                   datadisk.lun,
                                                   datadisk.type
                                                 )
                                               ]
                                             ]
                                           )
                                         )

  enable_ultradisk                     = try(
                                           compact(
                                             [
                                               for storage in local.db_sizing : storage.disk_type == "UltraSSD_LRS" ? true : ""
                                             ]
                                           )[0],
                                           false
                                         )

  // Zones
  zones                                = try(var.database.zones, [])
  db_zone_count                        = length(local.zones)

  //Ultra disk requires zonal deployment
  zonal_deployment                     = local.db_zone_count > 0 || local.enable_ultradisk ? true : false

  //If we deploy more than one server in zone put them in an availability set

  use_avset                            = local.availabilitysets_exist ? (
                                           true) : (var.database.use_avset && !local.enable_ultradisk ? (
                                             !local.zonal_deployment || (var.database_server_count != local.db_zone_count)) : (
                                             false
                                           )
                                         )


  dns_label                            = try(var.landscape_tfstate.dns_label, "")

  ANF_pool_settings                    = try(var.landscape_tfstate.ANF_pool_settings,
                                           {
                                             use_ANF             = false
                                             account_name        = ""
                                             account_id          = ""
                                             pool_name           = ""
                                             service_level       = ""
                                             size_in_tb          = ""
                                             subnet_id           = ""
                                             resource_group_name = ""
                                             location            = ""
                                           }
                                         )

  database_primary_ips                 = [
                                           {
                                             name                          = "IPConfig1"
                                             subnet_id                     = var.db_subnet.id
                                             nic_ips                       = var.database_vm_db_nic_ips
                                             private_ip_address_allocation = var.database.use_DHCP ? "Dynamic" : "Static"
                                             offset                        = 0
                                             primary                       = true
                                           }
                                         ]

  database_secondary_ips               = [
                                           {
                                             name                          = "IPConfig2"
                                             subnet_id                     = var.db_subnet.id
                                             nic_ips                       = var.database_vm_db_nic_secondary_ips
                                             private_ip_address_allocation = var.database.use_DHCP ? "Dynamic" : "Static"
                                             offset                        = var.database_server_count
                                             primary                       = false
                                           }
                                         ]

  database_ips                         = var.use_secondary_ips ? (
                                           flatten(concat(local.database_primary_ips, local.database_secondary_ips))) : (
                                           local.database_primary_ips
                                         )



  data_volume_count                    = (var.hana_ANF_volumes.use_for_data || var.hana_ANF_volumes.use_existing_data_volume) ? (
                                           (var.database_server_count - var.database.stand_by_node_count) * var.hana_ANF_volumes.data_volume_count) : (
                                           0
                                         )
  log_volume_count                    = (var.hana_ANF_volumes.use_for_log || var.hana_ANF_volumes.use_existing_log_volume) ? (
                                           (var.database_server_count - var.database.stand_by_node_count) * var.hana_ANF_volumes.log_volume_count) : (
                                           0
                                         )
  extension_settings                   =  length(var.database.user_assigned_identity_id) > 0 ? [{
                                           "key" = "msi_res_id"
                                           "value" = var.database.user_assigned_identity_id
                                         }] : []

  deploy_monitoring_extension          = local.enable_deployment && var.infrastructure.deploy_monitoring_extension && length(var.database.user_assigned_identity_id) > 0

  use_avg = (
              var.hana_ANF_volumes.use_AVG_for_data) && (
              var.hana_ANF_volumes.use_for_data || var.hana_ANF_volumes.use_for_log || var.hana_ANF_volumes.use_for_shared
            ) && !var.use_scalesets_for_deployment


  create_data_volumes                  = !local.use_avg && var.hana_ANF_volumes.use_for_data && !var.hana_ANF_volumes.use_existing_data_volume
  use_data_volumes                     = local.use_avg || var.hana_ANF_volumes.use_for_data && var.hana_ANF_volumes.use_existing_data_volume

  create_log_volumes                   = !local.use_avg && var.hana_ANF_volumes.use_for_log && !var.hana_ANF_volumes.use_existing_log_volume
  use_log_volumes                      = local.use_avg || var.hana_ANF_volumes.use_for_log && var.hana_ANF_volumes.use_existing_log_volume

  create_shared_volumes                = !local.use_avg && var.hana_ANF_volumes.use_for_shared && !var.hana_ANF_volumes.use_existing_shared_volume
  use_shared_volumes                   = local.use_avg || var.hana_ANF_volumes.use_for_shared && var.hana_ANF_volumes.use_existing_shared_volume

}<|MERGE_RESOLUTION|>--- conflicted
+++ resolved
@@ -122,11 +122,7 @@
                                           "password" = var.sid_password
                                         }
 
-<<<<<<< HEAD
-  enable_db_lb_deployment             = var.database.high_availability || var.use_loadbalancers_for_standalone_deployments
-=======
   enable_db_lb_deployment             = var.database_server_count > 0 ? var.database.high_availability || var.use_loadbalancers_for_standalone_deployments : false
->>>>>>> df063c58
 
   database_sid                        = try(var.database.instance.sid, local.sid) // HANA database sid from the Databases array for use as reference to LB/AS
   database_instance                   = try(var.database.instance.number, "00")

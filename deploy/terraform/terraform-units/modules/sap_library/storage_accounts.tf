--- conflicted
+++ resolved
@@ -23,11 +23,7 @@
   account_tier             = var.storage_account_tfstate.account_tier
   account_kind             = var.storage_account_tfstate.account_kind
 
-<<<<<<< HEAD
-  public_network_access_enabled = try(var.deployer_tfstate.public_network_access_enabled, false)
-=======
   public_network_access_enabled = try(var.deployer_tfstate.public_network_access_enabled, true)
->>>>>>> 41c7d67c
 
   enable_https_traffic_only = true
   blob_properties {

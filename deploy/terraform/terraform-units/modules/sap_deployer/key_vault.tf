--- conflicted
+++ resolved
@@ -333,10 +333,7 @@
   name                = "privatelink.vaultcore.azure.net"
   resource_group_name = var.management_dns_resourcegroup_name
   provider            = azurerm.dnsmanagement
-<<<<<<< HEAD
-
-=======
->>>>>>> bee61636
+  
 }
 
 

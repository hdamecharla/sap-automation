#!/bin/bash

#
# configure_deployer.sh
#
# This script is intended to perform all the necessary initial
# setup of a node so that it can act as a deployer for use with
# Azure SAP Automated Deployment.
#
# As part of doing so it will:
#
#   * Installs the specifed version of terraform so that it
#     is available for all users.
#
#   * Installs the Azure CLI using the provided installer
#     script, making it available for all users.
#
#   * Create a Python virtualenv, which can be used by all
#     users, with the specified Ansible version and related
#     tools, and associated
#   * Create a /etc/profile.d file that will setup a users
#     interactive session appropriately to use these tools.
#
# This script does not modify the system's Python environment,
# instead using a Python virtualenv to host the installed Python
# packages, meaning that standard system updates can be safely
# installed.
#
# The script can be run again to re-install/update the required
# tools if needed. Note that doing so will re-generate the
# /etc/profile.d file, so any local changes will be lost.
#

#
# Setup some useful shell options
#

# Print expanded commands as they are about to be executed
set -o xtrace

# Print shell input lines as they are read in
set -o verbose

# Fail if any command exits with a non-zero exit status
set -o errexit

# Ensure that the exit status of a pipeline command is non-zero if any
# stage of the pipefile has a non-zero exit status.
set -o pipefail

# Fail if attempting to access and unset variable or parameter
set -o nounset

#
# Terraform templated settings
#
rg_name="${rg_name}"
tfversion="${tfversion}"
client_id="${client_id}"
subscription_id="${subscription_id}"
tenant_id="${tenant_id}"
local_user="${local_user}"
use_webapp="${use_webapp}"
ansible_core_version="${ansible_core_version}"

TOKEN="${pat}"
DEVURL="${ado_repo}"
POOL="${pool}"
AGENTNAME=$(hostname)


#
# Ansible Version settings
#
ansible_version="$${ansible_version:-2.13}"
ansible_major="$${ansible_version%%.*}"
ansible_minor=$(echo "$${ansible_version}." | cut -d . -f 2)


#
# Utility Functions
#
distro_name=""
distro_version=""
distro_name_version=""
error()
{
    echo 1>&2 "ERROR: $${@}"
}

get_distro_name()
{
    typeset -g distro_name

    if [[ -z "$${distro_name:-}" ]]; then
        distro_name="$(. /etc/os-release; echo "$${ID,,}")"
    fi

    echo "$${distro_name}"
}

get_distro_version()
{
    typeset -g distro_version

    if [[ -z "$${distro_version:-}" ]]; then
        distro_version="$(. /etc/os-release; echo "$${VERSION_ID,,}")"
    fi

    echo "$${distro_version}"
}

get_distro_name_version()
{
    typeset -g distro_name_version

    if [[ -z "$${distro_name_version:-}" ]]; then
        distro_name_version="$(get_distro_name)_$(get_distro_version)"
    fi

    echo "$${distro_name_version}"
}

#
# Package Management Functions
#
pkg_mgr_init()
{
    typeset -g pkg_mgr

    case "$(get_distro_name)" in
      (ubuntu|debian)
        pkg_mgr="apt-get"
        pkg_type="deb"
        ;;
      (sles|opensuse*)
        pkg_mgr="zypper"
        pkg_type="rpm"
        ;;
      (rhel|centos|fedora)
        pkg_mgr="yum"
        pkg_type="rpm"
        ;;
      (*)
        error "Unsupported distibution: '$${distro_name}'"
        exit 1
        ;;
    esac
}

pkg_mgr_refresh()
{
    typeset -g pkg_mgr pkg_mgr_refreshed

    if [[ -z "$${pkg_mgr:-}" ]]; then
        pkg_mgr_init
    fi

    if [[ -n "$${pkg_mgr_refreshed:-}" ]]; then
        return
    fi

    case "$${pkg_mgr}" in
      apt-get)
        sudo "$${pkg_mgr}" update --quiet
        ;;
      zypper)
        set +o errexit
        sudo "$${pkg_mgr}" --gpg-auto-import-keys --quiet refresh
        set -o errexit
        ;;
      yum)
        sudo "$${pkg_mgr}" update --quiet
        ;;
    esac

    pkg_mgr_refreshed=true
}


pkg_mgr_upgrade()
{
    typeset -g pkg_mgr pkg_mgr_upgraded

    if [[ -z "$${pkg_mgr:-}" ]]; then
        pkg_mgr_init
    fi

    if [[ -n "$${pkg_mgr_upgraded:-}" ]]; then
        return
    fi

    case "$${pkg_mgr}" in
      apt-get)
        sudo "$${pkg_mgr}" upgrade --quiet -y
        ;;
      zypper)
        set +o errexit
        sudo "$${pkg_mgr}" --gpg-auto-import-keys --non-interactive patch
        set -o errexit
        ;;
      yum)
        sudo "$${pkg_mgr}" upgrade --quiet -y
        ;;
    esac

    pkg_mgr_upgraded=true
}

pkg_mgr_install() {
  typeset -g pkg_mgr

  pkg_mgr_refresh

  case "$${pkg_mgr}" in
    apt-get)
      sudo env DEBIAN_FRONTEND=noninteractive "$${pkg_mgr}" --quiet --yes install "$${@}"
      ;;
    zypper)
      set +o errexit
      sudo "$${pkg_mgr}" patch --auto-agree-with-licenses --with-interactive --no-confirm
      sleep 60
      sudo "$${pkg_mgr}" --gpg-auto-import-keys --quiet --non-interactive install --no-confirm "$${@}"
      set -o errexit
      ;;
    yum)
      sudo "$${pkg_mgr}" --nogpgcheck --quiet install --assumeyes "$${@}"
      ;;
    *)
      echo "Unsupported package manager: $${pkg_mgr}"
      return 1
      ;;
  esac
}


#
# Directories and paths
#

# Ansible installation directories
ansible_base="/opt/ansible"
ansible_bin="$${ansible_base}/bin"
ansible_venv="$${ansible_base}/venv/$${ansible_version}"
ansible_venv_bin="$${ansible_venv}/bin"
ansible_collections="$${ansible_base}/collections"
ansible_pip3="$${ansible_venv_bin}/pip3"

# Azure SAP Automated Deployment directories
asad_home="/home/$${local_user}/Azure_SAP_Automated_Deployment"
asad_ws="$${asad_home}/WORKSPACES"
asad_repo="https://github.com/Azure/sap-automation.git"
asad_dir="$${asad_home}/$(basename "$${asad_repo}" .git)"

asad_sample_repo="https://github.com/Azure/sap-automation-samples.git"
asad_dir="$${asad_home}/$(basename $${asad_repo} .git)"
asad_sample_dir="$${asad_home}/samples"

# Terraform installation directories
tf_base="/opt/terraform"
tf_dir="$${tf_base}/terraform_$${tfversion}"
tf_bin="$${tf_base}/bin"
tf_zip="terraform_$${tfversion}_linux_amd64.zip"

export AZADHOME="/home/$${local_user}"


#
#Don't re-run the following if the script is already installed
#

if [ -f /etc/profile.d/deploy_server.sh ] ; then
    echo
    echo ##vso[task.logissue type=warning]Deployer already configured

    exit 0
else
    #
    # Main body of script
    #

    # Check for supported distro
    case "$(get_distro_name_version)" in
    (sles_12*)
        error "Unsupported distro: $${distro_name_version} doesn't provide virtualenv in standard repos."
        exit 1
        ;;
    (ubuntu*|sles*)
        echo "$${distro_name_version} is supported."
        ;;
    (rhel*)
        echo "$${distro_name_version} is supported."
        ;;
    (*)
        error "Unsupported distro: $${distro_name_version} not currently supported."
        exit 1
        ;;
    esac

    if [ "$(get_distro_version)" == "15.4" ]; then
        error "Unsupported distro: $${distro_name_version} at this time."
        exit 1
    fi
    if [ "$(get_distro_version)" == "15.5" ]; then
        error "Unsupported distro: $${distro_name_version} at this time."
        exit 1
    fi


    echo "Set ansible version for specific distros"
    echo ""

    case "$(get_distro_name)" in
    (ubuntu)
      echo "we are inside ubuntu"
      rel=$(lsb_release -a | grep Release | cut -d':' -f2 | xargs)
      if [ "$rel" == "22.04" ]; then
        ansible_version="$${ansible_version:-2.15}"
        ansible_major="$${ansible_version%%.*}"
        ansible_minor=$(echo "$${ansible_version}." | cut -d . -f 2)
      fi
      ;;
    (sles)
      echo "we are inside sles"
      ansible_version="2.11"
      ansible_major="$${ansible_version%%.*}"
      ansible_minor=$(echo "$${ansible_version}." | cut -d . -f 2)
      # Ansible installation directories
      ansible_base="/opt/ansible"
      ansible_bin="$${ansible_base}/bin"
      ansible_venv="$${ansible_base}/venv/$${ansible_version}"
      ansible_venv_bin="$${ansible_venv}/bin"
      ansible_collections="$${ansible_base}/collections"
      ansible_pip3="$${ansible_venv_bin}/pip3"
      sudo python3 -m pip install virtualenv;
      ;;
    (rhel)
      echo "we are inside RHEL"
      ansible_version="2.11"
      ansible_major="$${ansible_version%%.*}"
      ansible_minor=$(echo "$${ansible_version}." | cut -d . -f 2)
      # Ansible installation directories
      ansible_base="/opt/ansible"
      ansible_bin="$${ansible_base}/bin"
      ansible_venv="$${ansible_base}/venv/$${ansible_version}"
      ansible_venv_bin="$${ansible_venv}/bin"
      ansible_collections="$${ansible_base}/collections"
      ansible_pip3="$${ansible_venv_bin}/pip3"
      sudo python3 -m pip install virtualenv;
      ;;
    (*)
      echo "we are in the default case statement"
      ;;
    esac

    echo "Ansible version: $${ansible_version}"
    # List of required packages whose names are common to all supported distros
    required_pkgs=(
        git
        jq
        unzip
        ca-certificates
        curl
        gnupg
        dos2unix
    )

    cli_pkgs=(
    )


    # Include distro version agnostic packages into required packages list
    case "$(get_distro_name)" in
    (ubuntu)
       cli_pkgs+=(
            azure-cli
        )
       required_pkgs+=(
            sshpass
            python3-pip
            python3-virtualenv
            apt-transport-https
            lsb-release
            software-properties-common
        )
        ;;
    (sles)
        required_pkgs+=(
            curl
            python3-pip
            lsb-release
        )
        ;;
    (rhel)
       cli_pkgs+=(
            azure-cli
        )
        required_pkgs+=(
            sshpass
            python36
            python3-pip
        )
        ;;
    esac
    # Include distro version specific packages into required packages list
    case "$(get_distro_name_version)" in
    (ubuntu_18.04)
        required_pkgs+=(
            virtualenv
        )
        ;;
    esac

    # Upgrade packages
    pkg_mgr_upgrade

    # Ensure our package metadata cache is up to date
    pkg_mgr_refresh

    # Install required packages as determined above
    set +o errexit
    pkg_mgr_install "$${required_pkgs[@]}"

    set -o errexit


    # Prepare Azure SAP Automated Deployment folder structure
    mkdir -p \
      "$${asad_ws}/LOCAL/${rg_name}" \
      "$${asad_ws}/LIBRARY" \
      "$${asad_ws}/SYSTEM" \
      "$${asad_ws}/LANDSCAPE" \
      "$${asad_ws}/DEPLOYER"

    #
    # Clone Azure SAP Automated Deployment project repository
    #
    if [[ ! -d "$${asad_dir}" ]]; then
        git clone "$${asad_repo}" "$${asad_dir}"
    fi
    #
    # Clone Azure SAP Automated Deployment sample repository
    #
    if [[ ! -d "$${asad_sample_dir}" ]]; then
        git clone "$${asad_sample_repo}" "$${asad_sample_dir}"
    fi

    chown -R "$${local_user}" "$${asad_home}"

    #
    # Install terraform for all users
    #
    sudo mkdir -p \
        "$${tf_dir}" \
        "$${tf_bin}"
    wget -nv -O "/tmp/$${tf_zip}" "https://releases.hashicorp.com/terraform/$${tfversion}/$${tf_zip}"
    sudo unzip -o "/tmp/$${tf_zip}" -d "$${tf_dir}"
    sudo ln -vfs "../$(basename "$${tf_dir}")/terraform" "$${tf_bin}/terraform"

    # Uninstall Azure CLI - For some platforms
    case "$(get_distro_name)" in
    (ubuntu|sles)
      rel=$(lsb_release -a | grep Release | cut -d':' -f2 | xargs)
      # Ubuntu 20.04 (Focal Fossa) and 20.10 (Groovy Gorilla) include an azure-cli package with version 2.0.81 provided by the universe repository.
      # This package is outdated and not recommended. If this package is installed, remove the package
      if [ "$rel" == "20.04" ]; then
        echo "Removing Azure CLI"
        sudo apt remove azure-cli -y
        sudo apt autoremove -y
        sudo apt update -y
      fi
      if [ "$(get_distro_version)" == "15.3" ]; then
        set +o errexit
        sudo zypper rm -y --clean-deps azure-cli
        set -o errexit
      fi
      ;;
    esac

    # Install Azure CLI
    case "$(get_distro_name)" in
    (ubuntu)
        # echo "Getting the Microsoft Key"
        sudo mkdir -p /etc/apt/keyrings
        curl -sLS https://packages.microsoft.com/keys/microsoft.asc | gpg --dearmor | sudo tee /etc/apt/keyrings/microsoft.gpg > /dev/null
        sudo chmod go+r /etc/apt/keyrings/microsoft.gpg

        AZ_REPO=$(lsb_release -cs)
        echo "deb [arch=`dpkg --print-architecture` signed-by=/etc/apt/keyrings/microsoft.gpg] https://packages.microsoft.com/repos/azure-cli/ $AZ_REPO main" |
            sudo tee /etc/apt/sources.list.d/azure-cli.list

        sudo apt-get update
        #sudo curl -sL https://aka.ms/InstallAzureCLIDeb | sudo bash
        rel=$(lsb_release -a | grep Release | cut -d':' -f2 | xargs)

        sudo apt-get install azure-cli -y
        ;;
    (sles)
        set +o errexit
        if [ -f /home/"$${local_user}"/repos_configured ]; then
          sudo zypper install -y --from azure-cli azure-cli
        else
          sudo rpm --import https://packages.microsoft.com/keys/microsoft.asc
          repo_found=$(zypper repos | grep "Azure CLI")
          if [ -z "$${repo_found}" ]; then
            sudo zypper addrepo --name 'Azure CLI' --check https://packages.microsoft.com/yumrepos/azure-cli azure-cli
          fi
          sudo touch /home/$${local_user}/repos_configured
          sudo zypper install -y --from azure-cli azure-cli
        fi
        set -o errexit
        ;;
    (rhel*)
        sudo rpm --import https://packages.microsoft.com/keys/microsoft.asc
        sudo dnf install -y https://packages.microsoft.com/config/rhel/8/packages-microsoft-prod.rpm
        sudo dnf install -y azure-cli
        ;;
    esac

    set +o errexit
    pkg_mgr_install "$${cli_pkgs[@]}"
    set -o errexit

    # Install Ansible
    case "$(get_distro_name)" in
    (ubuntu)
        sudo add-apt-repository --yes --update ppa:ansible/ansible
        ;;
    esac


    # If the deployer will be an ADO agent install the devops cli
    # turn tracing off when you are here
    set +o xtrace
    if [[ -n "$${TOKEN}" ]];
    then
        az extension add -n azure-devops > /dev/null
    fi

    set -o xtrace

    /usr/bin/az extension add --name storage-blob-preview > /dev/null

    # Fail if any command exits with a non-zero exit status
    set -o errexit


    case "$(get_distro_name)" in
    (rhel)
        if [[ ! -e "$${ansible_venv_bin}/activate" ]]; then
            sudo rm -rf "$${ansible_venv}"
            sudo python3 -m venv "$${ansible_venv}"
            source "$${ansible_venv_bin}/activate"
        fi
        ;;
    (ubuntu|sles)
        # Create a Python3 based venv into which we will install Ansible.
        if [[ ! -e "$${ansible_venv_bin}/activate" ]]; then
            sudo rm -rf "$${ansible_venv}"
            sudo virtualenv --python python3 "$${ansible_venv}"
        fi
        ;;
    esac

    # Ensure our package metadata cache is up to date
    # pkg_mgr_refresh
    # pkg_mgr_upgrade
    #
    # Install latest Ansible revision of specified version for all users.
    #
    sudo mkdir -p \
        "$${ansible_bin}"


    # Fail if pip3 doesn't exist in the venv
    if [[ ! -x "$${ansible_venv_bin}/pip3" ]]; then
        echo "Using the wrong pip3: '$${found_pip3}' != '$${ansible_venv_bin}/pip3'"
        exit 1
    fi

    # Ensure that standard tools are up to date
    sudo "$${ansible_venv_bin}/pip3" install --upgrade \
        pip \
        wheel \
        setuptools

    # Install latest MicroSoft Authentication Library
    # TODO(rtamalin): Do we need this? In particular do we expect to integrated
    # Rust based tools with the Python/Ansible envs that we are using?
    # sudo $${ansible_venv_bin}/pip3 install \
    #    setuptools-rust


    # Install latest revision of target Ansible version, along with additional
    # useful/supporting Python packages such as ansible-lint, yamllint,
    # argcomplete, pywinrm.
    # ansible-lint \
    #  yamllint \

    sudo "$${ansible_venv_bin}/pip3" install \
        "ansible-core>=$${ansible_major}.$${ansible_minor},<$${ansible_major}.$((ansible_minor + 1))" \
        argcomplete \
        'pywinrm>=0.3.0' \
        netaddr  \
        jmespath \
        pywinrm[credssp]


    # Create symlinks for all relevant commands that were installed in the Ansible
    # venv's bin so that they are available in the /opt/ansible/bin directory, which
    # will be added to the system PATH. This ensures that we expose only those tools
    # that we need from the Ansible venv bin directory without superceding standard
    # system versions of the commands that are also found there, e.g. python3.
    ansible_venv_commands=(
        # Ansible 2.9 command set
        ansible
        ansible-config
        ansible-connection
        ansible-console
        ansible-doc
        ansible-galaxy
        ansible-inventory
        ansible-playbook
        ansible-pull
        ansible-test
        ansible-vault

        # ansible-lint
        # ansible-lint

        # argcomplete
        activate-global-python-argcomplete

        # yamllint
        # yamllint
    )


    relative_path="$(realpath --relative-to $${ansible_bin} $${ansible_venv_bin})"
    for vcmd in "$${ansible_venv_commands[@]}"
    do
        sudo ln -vfs "$${relative_path}/$${vcmd}" "$${ansible_bin}/$${vcmd}"
    done


    # Ensure that Python argcomplete is enabled for all users interactive shell sessions
    # sudo "$${ansible_bin}/activate-global-python-argcomplete"

    # Install Ansible collections under the ANSIBLE_COLLECTIONS_PATHS for all users.
    sudo mkdir -p "$${ansible_collections}"

    set +o xtrace

    sudo -H "$${ansible_venv_bin}/ansible-galaxy" collection install ansible.windows --force --collections-path "$${ansible_collections}"
    sudo -H "$${ansible_venv_bin}/ansible-galaxy" collection install ansible.posix --force --collections-path "$${ansible_collections}"
    sudo -H "$${ansible_venv_bin}/ansible-galaxy" collection install ansible.utils --force --collections-path "$${ansible_collections}"
    sudo -H "$${ansible_venv_bin}/ansible-galaxy" collection install community.windows --force --collections-path "$${ansible_collections}"

    if [[ "$${ansible_version}" == "2.11" ]]; then
      # ansible galaxy upstream has changed. Some collections are only available for install via old-galaxy.ansible.com
      # https://github.com/ansible/ansible/issues/81830
      # https://stackoverflow.com/questions/77225047/gitlab-pipeline-to-install-ansible-galaxy-role-fails/77238083#77238083
      echo "Installing some ansible collections from old-galaxy.ansible.com"
      sudo -H "$${ansible_venv_bin}/ansible-galaxy" collection install community.general --force --collections-path "$${ansible_collections}" --server="https://old-galaxy.ansible.com" --ignore-certs
      sudo -H "$${ansible_venv_bin}/ansible-galaxy" collection install ansible.netcommon --force --collections-path "$${ansible_collections}" --server="https://old-galaxy.ansible.com" --ignore-certs
    else
      echo "Installing community.general"
      sudo -H "$${ansible_venv_bin}/ansible-galaxy" collection install community.general --force --collections-path "$${ansible_collections}"
      echo "Installing ansible.netcommon:5.1.2"
      sudo -H "$${ansible_venv_bin}/ansible-galaxy" collection install ansible.netcommon:5.1.2 --force --collections-path "$${ansible_collections}"
    fi
    set -o xtrace

    #
    # Create /etc/profile.d script to setup environment for interactive sessions
    #
    echo '# Configure environment settings for deployer interactive sessions' | sudo tee /etc/profile.d/deploy_server.sh

    # Set env for ansible
    echo export ANSIBLE_HOST_KEY_CHECKING=False | sudo tee -a /etc/profile.d/deploy_server.sh
    echo export ANSIBLE_COLLECTIONS_PATHS="$${ansible_collections}" | sudo tee -a /etc/profile.d/deploy_server.sh

<<<<<<< HEAD
    export DOTNET_INSTALL_DIR=/opt/dotnet
    export DOTNET_ROOT=$${DOTNET_INSTALL_DIR}
=======
    export DOTNET_INSTALL_DIR='/opt/dotnet'
>>>>>>> 0e583ae7

    sudo mkdir -p "$${DOTNET_INSTALL_DIR}"

    case "$(get_distro_name)" in
    (ubuntu)
        echo "export DOTNET_ROOT=/snap/dotnet-sdk/current" | tee -a /tmp/deploy_server.sh
        export DOTNET_ROOT='/snap/dotnet-sdk/current'
        ;;
    (sles)
        echo "export DOTNET_ROOT=$${DOTNET_INSTALL_DIR}" | tee -a /tmp/deploy_server.sh
        export DOTNET_ROOT="$${DOTNET_INSTALL_DIR}"
        ;;
      (rhel*)
        ;;
    esac

    export PATH="$${PATH}":"$${ansible_bin}":"$${tf_bin}":"$${DOTNET_ROOT}"

    (echo export AZADHOME="/home/$${local_user}" | sudo tee -a /etc/profile.d/deploy_server.sh) > /dev/null 2>&1

    # Set env for MSI
    (echo export ARM_USE_MSI=true | sudo tee -a /etc/profile.d/deploy_server.sh) > /dev/null 2>&1

    (echo export ARM_CLIENT_ID="$${client_id}" | sudo tee -a /etc/profile.d/deploy_server.sh) > /dev/null 2>&1
    (echo export ARM_SUBSCRIPTION_ID="$${subscription_id}" | sudo tee -a /etc/profile.d/deploy_server.sh) > /dev/null 2>&1
    (echo export ARM_TENANT_ID="$${tenant_id}" | sudo tee -a /etc/profile.d/deploy_server.sh) > /dev/null 2>&1

    # if [[ -n $${TOKEN} ]]; then
    #     echo export AZURE_DEVOPS_EXT_PAT=$${TOKEN} | sudo tee -a /etc/profile.d/deploy_server.sh
    # fi

    # Add new /opt bin directories to start of PATH to ensure the versions we installed
    # are preferred over any installed standard system versions.
<<<<<<< HEAD
=======
    echo export "PATH=$${ansible_bin}:$${tf_bin}:$${PATH}":"$${DOTNET_ROOT}":"$${AZADHOME}/Azure_SAP_Automated_Deployment/sap-automation/deploy/scripts" | sudo tee -a /etc/profile.d/deploy_server.sh
>>>>>>> 0e583ae7

    # Ensure that the user's account is logged in to Azure with specified creds
    echo 'az login --identity --allow-no-subscriptions --output none' | sudo tee -a /etc/profile.d/deploy_server.sh
    echo 'echo $${USER} account ready for use with Azure SAP Automated Deployment' | sudo tee -a /etc/profile.d/deploy_server.sh

    sudo runuser -l "$${local_user}" -c '/usr/bin/az login --identity --allow-no-subscriptions --output none'

    #
    # Create Agent
    #
    # Azure SAP Automated Deployment directories
    export agent_home="/home/$${local_user}/agent"

    if [ -f "/home/$${local_user}/agent/agent_installed" ]; then
      echo "Agent already installed"
    else
      sudo mkdir -p "$${agent_home}"; cd "$${agent_home}"

      sudo wget -nv https://aka.ms/AAftpys -O agent.tar.gz
      sudo tar zxvf agent.tar.gz >/dev/null 2>&1

      sudo touch "$${agent_home}/agent_installed"

      sudo chown -R "$${local_user}" "$${agent_home}"
    fi

    # turn tracing off when you are here
    set +o xtrace

    if [ -n "$${TOKEN}" ]; then
      echo "Token specified and using it"
      sudo touch "$${agent_home}/tok"
    else
      echo "Token not specified for usage"
      sudo touch "$${agent_home}/no_tok"
    fi

    set -o xtrace
    if [ -f "$${agent_home}/agent_configured" ]; then
      echo "Agent already configured"
    else
      set +o xtrace
      if [[ -n "$${TOKEN}" ]]; then
        sudo chmod -R 744 "$${agent_home}"
        set -o xtrace
        cd "$${agent_home}"
        ./env.sh

        if [ -f "$${agent_home}/config_fixed_params.sh" ]; then
          sudo rm "$${agent_home}/config_fixed_params.sh"
        fi

        (echo "$${agent_home}/config.sh"  --unattended --url "$${DEVURL}" --auth pat --token "$${TOKEN}" --pool "$${POOL}" --agent "$${AGENTNAME}" --replace --acceptTeeEula | sudo tee -a "$${agent_home}/config_fixed_params.sh") > /dev/null 2>&1
        sudo chmod +x "$${agent_home}/config_fixed_params.sh"

        sudo runuser -l "$${local_user}" -c "$${agent_home}/config_fixed_params.sh"  | sudo tee -a "$${agent_home}/log.txt"

        # automatic start configuration after VM reboot

        sudo "$${agent_home}/svc.sh" install "$${local_user}" | sudo tee -a "$${agent_home}/log.txt"

        # start the daemon
        sudo "$${agent_home}/svc.sh" start | sudo tee -a "$${agent_home}/log.txt"

        sudo rm "$${agent_home}/config_fixed_params.sh"

        sudo touch "$${agent_home}/agent_configured"

        echo export "PATH=$${ansible_bin}:$${tf_bin}:"'$${PATH}'::"$${DOTNET_ROOT}" | sudo tee -a /etc/profile.d/deploy_server.sh
        # Install dotNet
        case "$(get_distro_name)" in
          (ubuntu)
              sudo snap install dotnet-sdk --classic --channel=7.0
              sudo snap alias dotnet-sdk.dotnet dotnet
              ;;
          (sles)
              # sudo rpm -Uvh https://packages.microsoft.com/config/sles/15/packages-microsoft-prod.rpm
              # sudo ln --force -s /etc/yum.repos.d/microsoft-prod.repo /etc/zypp/repos.d/microsoft-prod.repo
              # sudo zypper install dotnet-sdk-7.0
              sudo wget https://dot.net/v1/dotnet-install.sh -O "/home/$${local_user}/dotnet-install.sh"
              sudo chmod +x "/home/$${local_user}/dotnet-install.sh"
              sudo /home/$${local_user}/dotnet-install.sh --install-dir "$${DOTNET_ROOT}" --channel 7.0
              ;;
          (rhel*)
              sudo wget https://dot.net/v1/dotnet-install.sh -O "/home/$${local_user}/dotnet-install.sh"
              sudo chmod +x "/home/$${local_user}/dotnet-install.sh"
              sudo /home/$${local_user}/dotnet-install.sh --install-dir "$${DOTNET_ROOT}" --channel 7.0
            ;;
        esac
      else
        echo export "PATH=$${ansible_bin}:$${tf_bin}:"'$${PATH}'::"$${DOTNET_ROOT}":'$${AZADHOME}/Azure_SAP_Automated_Deployment/sap-automation/deploy/scripts' | sudo tee -a /etc/profile.d/deploy_server.sh

        echo "export SAP_AUTOMATION_REPO_PATH='$${AZADHOME}/Azure_SAP_Automated_Deployment/sap-automation'" | sudo tee -a /etc/profile.d/deploy_server.sh
        echo "export DEPLOYMENT_REPO_PATH='$${AZADHOME}/Azure_SAP_Automated_Deployment/sap-automation'" | sudo tee -a /etc/profile.d/deploy_server.sh
        echo "export CONFIG_REPO_PATH='$${AZADHOME}/Azure_SAP_Automated_Deployment/WORKSPACES'" | sudo tee -a /etc/profile.d/deploy_server.sh
      fi
    fi
fi<|MERGE_RESOLUTION|>--- conflicted
+++ resolved
@@ -680,12 +680,7 @@
     echo export ANSIBLE_HOST_KEY_CHECKING=False | sudo tee -a /etc/profile.d/deploy_server.sh
     echo export ANSIBLE_COLLECTIONS_PATHS="$${ansible_collections}" | sudo tee -a /etc/profile.d/deploy_server.sh
 
-<<<<<<< HEAD
-    export DOTNET_INSTALL_DIR=/opt/dotnet
-    export DOTNET_ROOT=$${DOTNET_INSTALL_DIR}
-=======
     export DOTNET_INSTALL_DIR='/opt/dotnet'
->>>>>>> 0e583ae7
 
     sudo mkdir -p "$${DOTNET_INSTALL_DIR}"
 
@@ -719,10 +714,7 @@
 
     # Add new /opt bin directories to start of PATH to ensure the versions we installed
     # are preferred over any installed standard system versions.
-<<<<<<< HEAD
-=======
     echo export "PATH=$${ansible_bin}:$${tf_bin}:$${PATH}":"$${DOTNET_ROOT}":"$${AZADHOME}/Azure_SAP_Automated_Deployment/sap-automation/deploy/scripts" | sudo tee -a /etc/profile.d/deploy_server.sh
->>>>>>> 0e583ae7
 
     # Ensure that the user's account is logged in to Azure with specified creds
     echo 'az login --identity --allow-no-subscriptions --output none' | sudo tee -a /etc/profile.d/deploy_server.sh

--- conflicted
+++ resolved
@@ -191,20 +191,13 @@
 }
 
 output "use_custom_dns_a_registration" {
-<<<<<<< HEAD
-  sensitive = true
   description = "Defines if custom DNS is used"
   value = var.use_custom_dns_a_registration
 }
-=======
-  description = "Defines if custom DNS is used"
-  value = var.use_custom_dns_a_registration
-}
 
 output "register_virtual_network_to_dns" {
   value = var.register_virtual_network_to_dns
 }
->>>>>>> 41c7d67c
 
 ###############################################################################
 #                                                                             #

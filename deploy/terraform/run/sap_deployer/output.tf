###############################################################################
#                                                                             #
#                             Resource Group                                  #
#                                                                             #
###############################################################################

output "created_resource_group_id" {
  description = "Created resource group ID"
  value       = module.sap_deployer.created_resource_group_id
}

output "created_resource_group_name" {
  description = "Created resource group name"
  value       = module.sap_deployer.created_resource_group_name
}

output "created_resource_group_subscription_id" {
  description = "Created resource group' subscription ID"
  value       = module.sap_deployer.created_resource_group_subscription_id
}

output "environment" {
  description = "Deployer environment name"
  value       = var.environment
}


output "created_resource_group_location" {
  description = "Created resource group's location"
  value       = module.sap_deployer.created_resource_group_location
}

###############################################################################
#                                                                             #
#                                 Deployer                                    #
#                                                                             #
###############################################################################

output "add_system_assigned_identity" {
  description = "Define if a system assigned identity should be added to the deployer"
  value = var.add_system_assigned_identity
}

output "deployer_id" {
  description = "Random ID for deployer"
  sensitive = false
  value     = module.sap_deployer.deployer_id
}

output "deployer_msi_id" {
  description = "The ID of the deployer MSI"
  value = module.sap_deployer.deployer_uai.principal_id
}

output "deployer_public_ip_address" {
  description = "Public IP address of the deployer"
  value = module.sap_deployer.deployer_public_ip_address
}

output "deployer_system_assigned_identity" {
  description = "value of the system assigned identity for the deployer"
  value = module.sap_deployer.deployer_system_assigned_identity
}

output "deployer_uai" {
  description = "Information about the deployer user assigned identity"
  value = {
    principal_id = module.sap_deployer.deployer_uai.principal_id
    tenant_id    = module.sap_deployer.deployer_uai.tenant_id
  }
}

output "deployer_sshkey" {
  value = module.sap_deployer.ppk_secret_name
}

###############################################################################
#                                                                             #
#                                  Network                                    #
#                                                                             #
###############################################################################

output "vnet_mgmt_id" {
  description = "The resource ID for the management VNet"
  value = module.sap_deployer.vnet_mgmt_id
}

output "subnet_mgmt_id" {
  description = "The resource ID for the management subnet"
  value = module.sap_deployer.subnet_mgmt_id
}


output "subnet_mgmt_address_prefixes" {
  description = "The sddress prefices for the management subnet"
  value = module.sap_deployer.subnet_mgmt_address_prefixes
}

output "subnet_bastion_address_prefixes" {
  description = "The resource ID for the bastion subnet"
  value = module.sap_deployer.subnet_bastion_address_prefixes
}


output "subnet_webapp_id" {
  description = "The resource ID for the WebApp subnet"
  value = module.sap_deployer.subnet_webapp_id
}

output "subnets_to_add_to_firewall_for_keyvaults_and_storage" {
  description = "List of subnets to add to the firewall for keyvaults and storage"
  value = var.subnets_to_add_to_firewall_for_keyvaults_and_storage
}

###############################################################################
#                                                                             #
#                                 Key Vault                                   #
#                                                                             #
###############################################################################

output "deployer_kv_user_arm_id" {
  description = "Azure resource identifier for the deployer key vault"
  sensitive = true
  value     = module.sap_deployer.deployer_keyvault_user_arm_id
}

output "deployer_kv_user_name" {
  description = "Name of the deployer key vault"
  value = module.sap_deployer.user_vault_name
}

output "set_secret_expiry" {
  description = "Defines if key vault secrets should be set to expire"
  value = var.set_secret_expiry
}

output "deployer_sshkey_secret_name" {
  description = "Name of the deployer key vault"
  value = module.sap_deployer.ppk_secret_name
}
<<<<<<< HEAD


=======
>>>>>>> 41c7d67c

###############################################################################
#                                                                             #
#                                 Firewall                                    #
#                                                                             #
###############################################################################


output "firewall_ip" {
  description = "The IP address of the firewall"
  value = module.sap_deployer.firewall_ip
}

output "firewall_id" {
  description = "The Azure resource ID of the firewall"
  value = module.sap_deployer.firewall_id
}


output "enable_firewall_for_keyvaults_and_storage" {
  description = "Defines if the firewall should be enabled for keyvaults and storage"
  value = var.enable_firewall_for_keyvaults_and_storage
}

output "public_network_access_enabled" {
  description = "Defines if the public access should be enabled for keyvaults and storage"
  value = var.public_network_access_enabled || !var.use_private_endpoint
}


output "automation_version" {
  description = "Defines the version of the automation templates used"
  value = local.version_label
}

###############################################################################
#                                                                             #
#                                App Service                                  #
#                                                                             #
###############################################################################


output "webapp_url_base" {
  description = "The URL of the configuration Web Application"
  value = var.use_webapp ? module.sap_deployer.webapp_url_base : ""
}

output "webapp_identity" {
  description = "The identity of the configuration Web Application"
  value = var.use_webapp ? module.sap_deployer.webapp_identity : ""
}

output "webapp_id" {
  description = "The Id of the configuration Web Application"
  value = var.use_webapp ? module.sap_deployer.webapp_id : ""
}

###############################################################################
#                                                                             #
#                                VM Extension                                 #
#                                                                             #
###############################################################################

output "deployer_extension_ids" {
  description = "List of extension IDs"
  value = module.sap_deployer.extension_ids
}

###############################################################################
#                                                                             #
#                                    Random                                   #
#                                                                             #
###############################################################################

output "random_id_b64" {
  description = "The random ID used for the naming of resources"
  value = module.sap_deployer.random_id_b64
}

output "Agent_IP" {
  description = "The IP address of the agent"
  value = var.Agent_IP
}<|MERGE_RESOLUTION|>--- conflicted
+++ resolved
@@ -138,11 +138,6 @@
   description = "Name of the deployer key vault"
   value = module.sap_deployer.ppk_secret_name
 }
-<<<<<<< HEAD
-
-
-=======
->>>>>>> 41c7d67c
 
 ###############################################################################
 #                                                                             #
